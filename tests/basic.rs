--- conflicted
+++ resolved
@@ -1,15 +1,11 @@
 use futures_util::task::noop_waker_ref;
 use futures_util::FutureExt;
-<<<<<<< HEAD
 use smol::stream;
-=======
 use smol_timeout::TimeoutExt;
->>>>>>> 434788e3
 use std::sync::atomic::{AtomicUsize, Ordering};
 use std::sync::Arc;
 use std::task::Poll;
 use std::time::Duration;
-
 use xtra::prelude::*;
 use xtra::spawn::TokioGlobalSpawnExt;
 use xtra::KeepRunning;
@@ -19,9 +15,11 @@
 
 #[async_trait]
 impl Actor for Accumulator {
-    type Stop = ();
-
-    async fn stopped(self) -> Self::Stop {}
+    type Stop = usize;
+
+    async fn stopped(self) -> usize {
+        self.0
+    }
 }
 
 struct Inc;
@@ -46,9 +44,28 @@
     }
 }
 
+#[async_trait]
+impl Handler<StopAll> for Accumulator {
+    type Return = ();
+
+    async fn handle(&mut self, _: StopAll, ctx: &mut Context<Self>) -> Self::Return {
+        ctx.stop_all();
+    }
+}
+
+#[async_trait]
+impl Handler<StopSelf> for Accumulator {
+    type Return = ();
+
+    async fn handle(&mut self, _: StopSelf, ctx: &mut Context<Self>) {
+        ctx.stop_self();
+    }
+}
+
 #[tokio::test]
 async fn accumulate_to_ten() {
-    let addr = Accumulator(0).create(None).spawn_global();
+    let (addr, fut) = Accumulator(0).create(None).run();
+    tokio::spawn(fut);
     for _ in 0..10 {
         let _ = addr.send(Inc).split_receiver().await;
     }
@@ -73,13 +90,14 @@
     }
 }
 
-struct Stop;
-
-#[async_trait]
-impl Handler<Stop> for DropTester {
-    type Return = ();
-
-    async fn handle(&mut self, _: Stop, ctx: &mut Context<Self>) {
+struct StopAll;
+struct StopSelf;
+
+#[async_trait]
+impl Handler<StopSelf> for DropTester {
+    type Return = ();
+
+    async fn handle(&mut self, _: StopSelf, ctx: &mut Context<Self>) {
         ctx.stop_all();
     }
 }
@@ -104,7 +122,7 @@
     let handle = tokio::spawn(fut);
     let weak = addr.downgrade();
     let join = weak.join();
-    let _ = addr.send(Stop).split_receiver().await;
+    let _ = addr.send(StopSelf).split_receiver().await;
     handle.await.unwrap();
     assert_eq!(drop_count.load(Ordering::SeqCst), 1 + 5);
     assert!(!weak.is_connected());
@@ -126,11 +144,61 @@
     let (addr, fut) = DropTester(drop_count.clone()).create(None).run();
     let weak = addr.downgrade();
     let join = weak.join();
-    let _ = addr.send(Stop).split_receiver().await;
+    let _ = addr.send(StopSelf).split_receiver().await;
     tokio::spawn(fut).await.unwrap();
     assert_eq!(drop_count.load(Ordering::SeqCst), 1 + 5);
     assert!(!weak.is_connected());
     assert!(join.now_or_never().is_some());
+}
+
+#[tokio::test]
+async fn handle_left_messages() {
+    let (addr, fut) = Accumulator(0).create(None).run();
+
+    for _ in 0..10 {
+        let _ = addr.send(Inc).split_receiver().await;
+    }
+
+    drop(addr);
+
+    assert_eq!(fut.await, 10);
+}
+
+#[tokio::test]
+async fn do_not_handle_drained_messages() {
+    let (addr, fut) = Accumulator(0).create(None).run();
+
+    for _ in 0..5 {
+        let _ = addr.send(Inc).split_receiver().await;
+    }
+
+    let _ = addr.send(StopSelf).split_receiver().await;
+
+    for _ in 0..5 {
+        let _ = addr.send(Inc).split_receiver().await;
+    }
+
+    assert_eq!(fut.await, 5);
+
+    let (addr, mut ctx) = Context::new(None);
+    let fut1 = ctx.attach(Accumulator(0));
+    let fut2 = ctx.run(Accumulator(0));
+
+    for _ in 0..5 {
+        let _ = addr.send(Inc).split_receiver().await;
+    }
+
+    let _ = addr.send(StopAll).split_receiver().await;
+
+    assert_eq!(fut1.await, 5);
+    assert!(!addr.is_connected());
+
+    for _ in 0..5 {
+        let _ = addr.send(Inc).split_receiver().await;
+    }
+
+    assert_eq!(fut2.await, 0);
+    assert!(!addr.is_connected());
 }
 
 struct StreamCancelMessage;
@@ -159,15 +227,11 @@
     let jh = addr.join();
     let addr2 = addr.clone().downgrade();
     // attach a stream that blocks forever
-<<<<<<< HEAD
-    let handle = smol::spawn(async move {
+    let handle = tokio::spawn(async move {
         addr2
             .attach_stream(stream::pending::<StreamCancelMessage>())
             .await
     });
-=======
-    let handle = tokio::spawn(async move { addr2.attach_stream(stream).await });
->>>>>>> 434788e3
     drop(addr); // stop the actor
 
     // Attach stream should return immediately
@@ -179,19 +243,11 @@
 
 #[tokio::test]
 async fn single_actor_on_address_with_stop_self_returns_disconnected_on_stop() {
-<<<<<<< HEAD
-    let (address, fut) = ActorReturningStopSelf.create(None).run();
-    let _ = address.send(Stop).split_receiver().await;
+    let (address, fut) = ActorStopSelf.create(None).run();
+    let _ = address.send(StopSelf).split_receiver().await;
     assert!(fut.now_or_never().is_some());
-=======
-    let (address, ctx) = Context::new(None);
-    tokio::spawn(ctx.run(ActorStopSelf));
-    address.send(Stop).await.unwrap();
-    assert!(address
-        .join()
-        .timeout(Duration::from_secs(2))
-        .await
-        .is_some());
+    assert!(address.join().now_or_never().is_some());
+    assert!(!address.is_connected());
 }
 
 #[tokio::test]
@@ -199,14 +255,13 @@
     let (address, mut ctx) = Context::new(None);
     tokio::spawn(ctx.attach(ActorStopSelf));
     tokio::spawn(ctx.run(ActorStopSelf));
-    address.send(Stop).await.unwrap();
+    address.send(StopSelf).await.unwrap();
     tokio::time::sleep(Duration::from_secs(1)).await;
 
     assert!(address.is_connected());
-    address.send(Stop).await.unwrap();
+    address.send(StopSelf).await.unwrap();
 
     tokio::time::sleep(Duration::from_secs(1)).await;
->>>>>>> 434788e3
     assert!(!address.is_connected());
 }
 
@@ -215,11 +270,11 @@
     let (address, mut ctx) = Context::new(None);
     tokio::spawn(ctx.attach(ActorStopSelf));
     tokio::spawn(ctx.attach(ActorStopSelf)); // Context not dropped here
-    address.send(Stop).await.unwrap();
+    address.send(StopSelf).await.unwrap();
     tokio::time::sleep(Duration::from_secs(1)).await;
 
     assert!(address.is_connected());
-    address.send(Stop).await.unwrap();
+    address.send(StopSelf).await.unwrap();
 
     tokio::time::sleep(Duration::from_secs(1)).await;
     assert!(address.is_connected());
@@ -237,10 +292,10 @@
 }
 
 #[async_trait]
-impl Handler<Stop> for ActorStopSelf {
-    type Return = ();
-
-    async fn handle(&mut self, _: Stop, ctx: &mut Context<Self>) {
+impl Handler<StopSelf> for ActorStopSelf {
+    type Return = ();
+
+    async fn handle(&mut self, _: StopSelf, ctx: &mut Context<Self>) {
         ctx.stop_self();
     }
 }
@@ -342,26 +397,16 @@
     // TODO(debug) this could maybe be prettier
     assert_eq!(
         format!("{:?}", addr1),
-<<<<<<< HEAD
         "Address(Sender<basic::Greeter> { \
         shutdown: false, rx_count: 1, tx_count: 2, rc: TxStrong(()) })"
-=======
-        "Address<basic::Greeter> { \
-        connected: true, ref_counter: Strong { strong_count: 2, weak_count: 2 } }"
->>>>>>> 434788e3
     );
 
     assert_eq!(format!("{:?}", addr1), format!("{:?}", addr2));
 
     assert_eq!(
         format!("{:?}", weak_addr),
-<<<<<<< HEAD
         "Address(Sender<basic::Greeter> { \
         shutdown: false, rx_count: 1, tx_count: 2, rc: TxWeak(()) })"
-=======
-        "Address<basic::Greeter> { \
-        connected: true, ref_counter: Weak { strong_count: 2, weak_count: 2 } }"
->>>>>>> 434788e3
     );
 }
 
@@ -381,7 +426,7 @@
 
     // Does not complete when address starts off from a disconnected strong
     let (addr, ctx) = Context::<ActorStopSelf>::new(None);
-    let _ = addr.send(Stop).split_receiver().now_or_never().unwrap();
+    let _ = addr.send(StopSelf).split_receiver().now_or_never().unwrap();
     assert!(ctx.run(ActorStopSelf).now_or_never().is_some());
     let scoped = xtra::scoped(&addr, futures_util::future::ready(()));
     assert_eq!(scoped.now_or_never(), Some(None));
