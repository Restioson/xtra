use std::cmp::Ordering as CmpOrdering;
use std::ops::ControlFlow;
use std::sync::atomic::{AtomicUsize, Ordering};
use std::sync::Arc;
use std::task::Poll;
use std::time::Duration;

use futures_util::task::noop_waker_ref;
use futures_util::FutureExt;
use smol_timeout::TimeoutExt;
use xtra::prelude::*;
<<<<<<< HEAD
use xtra::spawn::TokioGlobalSpawnExt;
use xtra::{ActorManager, Error, Mailbox};
=======
use xtra::Error;
>>>>>>> 100195d8

#[derive(Clone, Debug, Eq, PartialEq)]
struct Accumulator(usize);

#[async_trait]
impl Actor for Accumulator {
    type Stop = usize;

    async fn stopped(self) -> usize {
        self.0
    }
}

struct Inc;

struct Report;

#[async_trait]
impl Handler<Inc> for Accumulator {
    type Return = ();

    async fn handle(&mut self, _: Inc, _ctx: &mut Context<Self>) {
        self.0 += 1;
    }
}

#[async_trait]
impl Handler<Report> for Accumulator {
    type Return = Self;

    async fn handle(&mut self, _: Report, _ctx: &mut Context<Self>) -> Self {
        self.clone()
    }
}

#[async_trait]
impl Handler<StopAll> for Accumulator {
    type Return = ();

    async fn handle(&mut self, _: StopAll, ctx: &mut Context<Self>) -> Self::Return {
        ctx.stop_all();
    }
}

#[async_trait]
impl Handler<StopSelf> for Accumulator {
    type Return = ();

    async fn handle(&mut self, _: StopSelf, ctx: &mut Context<Self>) {
        ctx.stop_self();
    }
}

#[tokio::test]
async fn accumulate_to_ten() {
    let (addr, ctx) = Context::new(None);
    tokio::spawn(ctx.run(Accumulator(0)));
    for _ in 0..10 {
        let _ = addr.send(Inc).split_receiver().await;
    }

    assert_eq!(addr.send(Report).await.unwrap().0, 10);
}

struct DropTester(Arc<AtomicUsize>);

impl Drop for DropTester {
    fn drop(&mut self) {
        self.0.fetch_add(1, Ordering::SeqCst);
    }
}

#[async_trait]
impl Actor for DropTester {
    type Stop = ();

    async fn stopped(self) {
        self.0.fetch_add(5, Ordering::SeqCst);
    }
}

struct StopAll;

struct StopSelf;

#[async_trait]
impl Handler<StopSelf> for DropTester {
    type Return = ();

    async fn handle(&mut self, _: StopSelf, ctx: &mut Context<Self>) {
        ctx.stop_self();
    }
}

#[async_trait]
impl Handler<StopAll> for DropTester {
    type Return = ();

    async fn handle(&mut self, _: StopAll, ctx: &mut Context<Self>) {
        ctx.stop_all();
    }
}

#[tokio::test]
async fn test_stop_and_drop() {
    // Drop the address
    let drop_count = Arc::new(AtomicUsize::new(0));
    let (addr, context) = Context::new(None);
    let handle = tokio::spawn(context.run(DropTester(drop_count.clone())));
    let weak = addr.downgrade();
    let join = weak.join();
    drop(addr);
    handle.await.unwrap();
    assert_eq!(drop_count.load(Ordering::SeqCst), 1 + 5);
    assert!(!weak.is_connected());
    assert!(join.now_or_never().is_some());

    // Send a stop self message
    let drop_count = Arc::new(AtomicUsize::new(0));
    let (addr, context) = Context::new(None);
    let handle = tokio::spawn(context.run(DropTester(drop_count.clone())));
    let weak = addr.downgrade();
    let join = weak.join();
    let _ = addr.send(StopSelf).split_receiver().await;
    handle.await.unwrap();
    assert_eq!(drop_count.load(Ordering::SeqCst), 1 + 5);
    assert!(!weak.is_connected());
    assert!(!addr.is_connected());
    assert!(join.now_or_never().is_some());

    // Send a stop all message
    let drop_count = Arc::new(AtomicUsize::new(0));
    let (addr, context) = Context::new(None);
    let handle = tokio::spawn(context.run(DropTester(drop_count.clone())));
    let weak = addr.downgrade();
    let join = weak.join();
    let _ = addr.send(StopAll).split_receiver().await;
    handle.await.unwrap();
    assert_eq!(drop_count.load(Ordering::SeqCst), 1 + 5);
    assert!(!weak.is_connected());
    assert!(!addr.is_connected());
    assert!(join.now_or_never().is_some());

    // Drop address before future has even begun
    let drop_count = Arc::new(AtomicUsize::new(0));
    let (addr, context) = Context::new(None);
    let weak = addr.downgrade();
    let join = weak.join();
    drop(addr);
    tokio::spawn(context.run(DropTester(drop_count.clone())))
        .await
        .unwrap();
    assert_eq!(drop_count.load(Ordering::SeqCst), 1 + 5);
    assert!(!weak.is_connected());
    assert!(join.now_or_never().is_some());

    // Send a stop message before future has even begun
    let drop_count = Arc::new(AtomicUsize::new(0));
    let (addr, context) = Context::new(None);
    let weak = addr.downgrade();
    let join = weak.join();
    let _ = addr.send(StopSelf).split_receiver().await;
    tokio::spawn(context.run(DropTester(drop_count.clone())))
        .await
        .unwrap();
    assert_eq!(drop_count.load(Ordering::SeqCst), 1 + 5);
    assert!(!weak.is_connected());
    assert!(!addr.is_connected());
    assert!(join.now_or_never().is_some());
}

#[tokio::test]
async fn handle_left_messages() {
    let (addr, ctx) = Context::new(None);

    for _ in 0..10 {
        let _ = addr.send(Inc).split_receiver().await;
    }

    drop(addr);

    assert_eq!(ctx.run(Accumulator(0)).await, 10);
}

#[tokio::test]
async fn actor_can_be_restarted() {
    let (addr, ctx) = Context::new(None);

    for _ in 0..5 {
        let _ = addr.send(Inc).split_receiver().await;
    }

    let _ = addr.send(StopSelf).split_receiver().await;

    for _ in 0..5 {
        let _ = addr.send(Inc).split_receiver().await;
    }

    assert_eq!(ctx.run(Accumulator(0)).await, 5);

    let (addr, ctx) = Mailbox::new(None);
    let fut1 = xtra::run(ctx.clone(), Accumulator(0));
    let fut2 = xtra::run(ctx, Accumulator(0));

    for _ in 0..5 {
        let _ = addr.send(Inc).split_receiver().await;
    }

    let _ = addr.send(StopAll).split_receiver().await;

    assert_eq!(fut1.await, 5);
    assert!(addr.is_connected());

    // These should not be handled, as fut2 should get the stop_all in this mailbox and stop the
    // actor
    for _ in 0..5 {
        let _ = addr.send(Inc).split_receiver().await;
    }

    assert_eq!(fut2.await, 0);
    assert!(!addr.is_connected());
}

#[tokio::test]
async fn single_actor_on_address_with_stop_self_returns_disconnected_on_stop() {
    let (address, ctx) = Context::new(None);
    let fut = ctx.run(ActorStopSelf);
    let _ = address.send(StopSelf).split_receiver().await;
    assert!(fut.now_or_never().is_some());
    assert!(address.join().now_or_never().is_some());
    assert!(!address.is_connected());
}

#[tokio::test]
async fn two_actors_on_address_with_stop_self() {
    let (address, ctx) = Mailbox::new(None);
    tokio::spawn(xtra::run(ctx.clone(), ActorStopSelf));
    tokio::spawn(xtra::run(ctx, ActorStopSelf));
    address.send(StopSelf).await.unwrap();
    tokio::time::sleep(Duration::from_secs(1)).await;

    assert!(address.is_connected());
    address.send(StopSelf).await.unwrap();

    tokio::time::sleep(Duration::from_secs(1)).await;
    assert!(!address.is_connected());
}

#[tokio::test]
async fn two_actors_on_address_with_stop_self_context_alive() {
    let (address, ctx) = Mailbox::new(None);
    tokio::spawn(xtra::run(ctx.clone(), ActorStopSelf));
    tokio::spawn(xtra::run(ctx.clone(), ActorStopSelf)); // Context not dropped here
    address.send(StopSelf).await.unwrap();
    tokio::time::sleep(Duration::from_secs(1)).await;

    assert!(address.is_connected());
    address.send(StopSelf).await.unwrap();

    tokio::time::sleep(Duration::from_secs(1)).await;
    assert!(address.is_connected());
}

struct ActorStopSelf;

#[async_trait]
impl Actor for ActorStopSelf {
    type Stop = ();

    async fn stopped(self) -> Self::Stop {
        println!("Stopped");
    }
}

#[async_trait]
impl Handler<StopSelf> for ActorStopSelf {
    type Return = ();

    async fn handle(&mut self, _: StopSelf, ctx: &mut Context<Self>) {
        ctx.stop_self();
    }
}

struct LongRunningHandler;

#[async_trait]
impl Actor for LongRunningHandler {
    type Stop = ();

    async fn stopped(self) -> Self::Stop {}
}

#[async_trait]
impl Handler<Duration> for LongRunningHandler {
    type Return = ();

    async fn handle(&mut self, duration: Duration, _: &mut Context<Self>) -> Self::Return {
        tokio::time::sleep(duration).await
    }
}

#[tokio::test]
async fn receiving_async_on_address_returns_immediately_after_dispatch() {
    let address = xtra::spawn_tokio(LongRunningHandler, None);

    let send_future = address.send(Duration::from_secs(3)).split_receiver();
    let handler_future = send_future
        .now_or_never()
        .expect("Dispatch should be immediate on first poll")
        .expect("Actor is not disconnected");

    handler_future.await.unwrap();
}

#[tokio::test]
async fn receiving_async_on_message_channel_returns_immediately_after_dispatch() {
    let address = xtra::spawn_tokio(LongRunningHandler, None);
    let channel = MessageChannel::new(address);

    let send_future = channel.send(Duration::from_secs(3)).split_receiver();
    let handler_future = send_future
        .now_or_never()
        .expect("Dispatch should be immediate on first poll")
        .expect("Actor is not disconnected");

    handler_future.await.unwrap();
}

#[derive(Eq, PartialEq, Clone, Debug)]
enum Message {
    Broadcast { priority: u32 },
    Priority { priority: u32 },
    Ordered { ord: u32 },
}

impl PartialOrd<Self> for Message {
    fn partial_cmp(&self, other: &Self) -> Option<CmpOrdering> {
        Some(self.cmp(other))
    }
}

impl Ord for Message {
    fn cmp(&self, other: &Self) -> CmpOrdering {
        match self {
            Message::Broadcast { priority } => match other {
                Message::Broadcast { priority: other } => priority.cmp(other),
                Message::Priority { priority: other } => priority.cmp(other),
                Message::Ordered { .. } => priority.cmp(&0),
            },
            Message::Priority { priority } => match other {
                Message::Broadcast { priority: other } => priority.cmp(other),
                Message::Priority { priority: other } => priority.cmp(other),
                Message::Ordered { .. } => priority.cmp(&0),
            },
            Message::Ordered { ord } => match other {
                Message::Broadcast { priority: other } => 0.cmp(other),
                Message::Priority { priority: other } => 0.cmp(other),
                Message::Ordered { ord: other } => other.cmp(ord),
            },
        }
    }
}

// An elephant never forgets :)
struct Elephant {
    name: &'static str,
    msgs: Vec<Message>,
}

impl Default for Elephant {
    fn default() -> Self {
        Elephant {
            name: "Indlovu",
            msgs: vec![],
        }
    }
}

#[async_trait]
impl Actor for Elephant {
    type Stop = Vec<Message>;

    async fn stopped(self) -> Self::Stop {
        self.msgs
    }
}

#[async_trait]
impl Handler<Message> for Elephant {
    type Return = ();

    async fn handle(&mut self, message: Message, _ctx: &mut Context<Self>) {
        eprintln!("{} is handling {:?}", self.name, message);
        self.msgs.push(message);
    }
}

#[tokio::test]
async fn handle_order() {
    let mut expected = vec![];

    let fut = {
        let (ele, ctx) = Context::new(None);
        let fut = ctx.run(Elephant::default());

        let mut send = |msg: Message| {
            expected.push(msg.clone());

            async {
                match msg {
                    Message::Broadcast { priority } => {
                        let _ = ele.broadcast(msg).priority(priority).await;
                    }
                    Message::Priority { priority } => {
                        let _ = ele.send(msg).priority(priority).split_receiver().await;
                    }
                    Message::Ordered { .. } => {
                        let _ = ele.send(msg).split_receiver().await;
                    }
                }
            }
        };

        send(Message::Ordered { ord: 0 }).await;
        send(Message::Ordered { ord: 1 }).await;
        send(Message::Ordered { ord: 2 }).await;
        send(Message::Broadcast { priority: 2 }).await;
        send(Message::Broadcast { priority: 3 }).await;
        send(Message::Broadcast { priority: 1 }).await;
        send(Message::Priority { priority: 4 }).await;
        send(Message::Broadcast { priority: 5 }).await;

        fut
    };

    expected.sort();
    expected.reverse();

    assert_eq!(fut.await, expected);
}

#[tokio::test]
async fn waiting_sender_order() {
    let (addr, mut ctx) = Mailbox::new(Some(1));
    let mut fut_ctx = std::task::Context::from_waker(noop_waker_ref());
    let mut ele = Elephant::default();

    // With ordered messages

    let _ = addr
        .send(Message::Ordered { ord: 0 })
        .split_receiver()
        .await;
    let mut first = addr.send(Message::Ordered { ord: 1 }).split_receiver();
    let mut second = addr.send(Message::Ordered { ord: 2 }).split_receiver();

    assert!(first.poll_unpin(&mut fut_ctx).is_pending());
    assert!(second.poll_unpin(&mut fut_ctx).is_pending());

    let act = &mut ele;
    xtra::yield_once(&mut ctx, act).await;

    assert!(second.poll_unpin(&mut fut_ctx).is_pending());
    assert!(first.poll_unpin(&mut fut_ctx).is_ready());

    // With priority

    let _ = addr
        .send(Message::Priority { priority: 1 })
        .priority(1)
        .split_receiver()
        .await;
    let mut lesser = addr
        .send(Message::Priority { priority: 1 })
        .priority(1)
        .split_receiver();
    let mut greater = addr
        .send(Message::Priority { priority: 2 })
        .priority(2)
        .split_receiver();

    assert!(lesser.poll_unpin(&mut fut_ctx).is_pending());
    assert!(greater.poll_unpin(&mut fut_ctx).is_pending());

    let act = &mut ele;
    xtra::yield_once(&mut ctx, act).await;

    assert!(lesser.poll_unpin(&mut fut_ctx).is_pending());
    assert!(greater.poll_unpin(&mut fut_ctx).is_ready());

    // With broadcast

    let _ = addr
        .broadcast(Message::Broadcast { priority: 3 })
        .priority(3)
        .await;
    let mut lesser = addr
        .broadcast(Message::Broadcast { priority: 4 })
        .priority(4)
        .boxed();
    let mut greater = addr
        .broadcast(Message::Broadcast { priority: 5 })
        .priority(5)
        .boxed();

    assert!(lesser.poll_unpin(&mut fut_ctx).is_pending());
    assert!(greater.poll_unpin(&mut fut_ctx).is_pending());

    let act = &mut ele;
    xtra::yield_once(&mut ctx, act).await;

    assert!(lesser.poll_unpin(&mut fut_ctx).is_pending());
    assert!(greater.poll_unpin(&mut fut_ctx).is_ready());
}

#[tokio::test]
async fn set_priority_msg_channel() {
    let fut = {
        let (addr, ctx) = Context::new(None);
        let fut = ctx.run(Elephant::default());

        let channel = MessageChannel::new(addr);

        let _ = channel
            .send(Message::Ordered { ord: 0 })
            .split_receiver()
            .await;
        let _ = channel
            .send(Message::Priority { priority: 1 })
            .priority(1)
            .split_receiver()
            .await;
        let _ = channel
            .send(Message::Priority { priority: 2 })
            .split_receiver()
            .priority(2)
            .await;

        fut
    };

    assert_eq!(
        fut.await,
        vec![
            Message::Priority { priority: 2 },
            Message::Priority { priority: 1 },
            Message::Ordered { ord: 0 },
        ]
    );
}

#[tokio::test]
async fn broadcast_tail_advances_bound_1() {
    let (addr, mut ctx) = Mailbox::new(Some(1));
    let mut fut_ctx = std::task::Context::from_waker(noop_waker_ref());
    let mut ngwevu = Elephant {
        name: "Ngwevu",
        msgs: vec![],
    };

    let mut indlovu = Box::pin(xtra::run(ctx.clone(), Elephant::default()));

    addr.broadcast(Message::Broadcast { priority: 0 })
        .priority(0)
        .await
        .unwrap();

    assert!(
        addr.broadcast(Message::Broadcast { priority: 0 })
            .priority(0)
            .now_or_never()
            .is_none(),
        "New broadcast message should not be accepted when tail = len",
    );

    let mut send = addr
        .broadcast(Message::Broadcast { priority: 0 })
        .priority(0);

    assert!(
        send.poll_unpin(&mut fut_ctx).is_pending(),
        "New broadcast message should not be accepted when tail = len"
    );
    assert!(indlovu.poll_unpin(&mut fut_ctx).is_pending());
    let act = &mut ngwevu;
    xtra::yield_once(&mut ctx, act).await;

    assert!(
        addr.broadcast(Message::Broadcast { priority: 0 })
            .priority(0)
            .now_or_never()
            .is_none(),
        "New broadcast message should not be accepted when tail = len and one is already waiting",
    );

    assert!(
        send.poll_unpin(&mut fut_ctx).is_ready(),
        "New broadcast message should be accepted now"
    );

    assert!(indlovu.poll_unpin(&mut fut_ctx).is_pending());
    let act = &mut ngwevu;
    xtra::yield_once(&mut ctx, act).await;

    assert_eq!(
        addr.broadcast(Message::Broadcast { priority: 0 })
            .priority(0)
            .await,
        Ok(()),
        "New broadcast message should be accepted when queue is empty",
    );

    let mut lesser = addr
        .broadcast(Message::Broadcast { priority: 1 })
        .priority(1)
        .boxed();
    let mut greater = addr
        .broadcast(Message::Broadcast { priority: 2 })
        .priority(2)
        .boxed();

    assert!(
        lesser.poll_unpin(&mut fut_ctx).is_pending(),
        "Queue is full - should wait"
    );
    assert!(
        greater.poll_unpin(&mut fut_ctx).is_pending(),
        "Queue is full - should wait"
    );

    // Will handle the broadcast of priority 0 from earlier
    let act = &mut ngwevu;
    xtra::yield_once(&mut ctx, act).await;
    assert!(indlovu.poll_unpin(&mut fut_ctx).is_pending());

    assert!(
        lesser.poll_unpin(&mut fut_ctx).is_pending(),
        "Low prio - should wait"
    );
    assert!(
        greater.poll_unpin(&mut fut_ctx).is_ready(),
        "High prio - shouldn't wait"
    );

    // Should handle greater
    let act = &mut ngwevu;
    xtra::yield_once(&mut ctx, act).await;
    assert!(indlovu.poll_unpin(&mut fut_ctx).is_pending());

    assert!(
        lesser.poll_unpin(&mut fut_ctx).is_ready(),
        "Low prio should be sent in now"
    );

    assert!(
        addr.broadcast(Message::Broadcast { priority: 10 })
            .now_or_never()
            .is_none(),
        "Channel should not accept when full",
    )
}

#[tokio::test]
async fn broadcast_tail_advances_bound_2() {
    let (addr, mut ctx) = Mailbox::new(Some(2));
    let mut ngwevu = Elephant {
        name: "Ngwevu",
        msgs: vec![],
    };

    tokio::spawn(xtra::run(ctx.clone(), Elephant::default()));

    let _ = addr
        .broadcast(Message::Broadcast { priority: 0 })
        .priority(0)
        .await;
    let _ = addr
        .broadcast(Message::Broadcast { priority: 0 })
        .priority(0)
        .await;

    let act = &mut ngwevu;
    xtra::yield_once(&mut ctx, act).await;

    assert_eq!(
        addr.broadcast(Message::Broadcast { priority: 0 })
            .priority(0)
            .timeout(Duration::from_secs(2))
            .await,
        Some(Ok(())),
        "New broadcast message should be accepted when queue has space",
    );
}

#[tokio::test]
async fn broadcast_tail_does_not_advance_unless_both_handle() {
    let (addr, mut ctx) = Mailbox::new(Some(2));
    let mut ngwevu = Elephant {
        name: "Ngwevu",
        msgs: vec![],
    };

    let _fut = xtra::run(ctx.clone(), Elephant::default());

    let _ = addr
        .broadcast(Message::Broadcast { priority: 0 })
        .priority(0)
        .await;
    let _ = addr
        .broadcast(Message::Broadcast { priority: 0 })
        .priority(0)
        .await;

    let act = &mut ngwevu;
    xtra::yield_once(&mut ctx, act).await;

    assert_eq!(
        addr.broadcast(Message::Broadcast { priority: 0 }).priority(0).timeout(Duration::from_secs(2)).await,
        None,
        "New broadcast message should NOT be accepted since the other actor has not yet handled the message",
    );
}

struct Greeter;

#[async_trait]
impl Actor for Greeter {
    type Stop = ();

    async fn stopped(self) -> Self::Stop {}
}

struct Hello(&'static str);

#[async_trait]
impl Handler<Hello> for Greeter {
    type Return = String;

    async fn handle(&mut self, Hello(name): Hello, _: &mut Context<Self>) -> Self::Return {
        format!("Hello {}", name)
    }
}

#[derive(Clone)]
struct PrintHello(&'static str);

#[async_trait]
impl Handler<PrintHello> for Greeter {
    type Return = ();

    async fn handle(
        &mut self,
        PrintHello(name): PrintHello,
        _: &mut Context<Self>,
    ) -> Self::Return {
        println!("Hello {}", name)
    }
}

#[tokio::test]
async fn address_send_exercises_backpressure() {
    let (address, mut context) = Mailbox::new(Some(1));

    // Regular send

    let _ = address
        .send(Hello("world"))
        .split_receiver()
        .now_or_never()
        .expect("be able to queue 1 message because the mailbox is empty");
    let handler2 = address.send(Hello("world")).split_receiver().now_or_never();
    assert!(
        handler2.is_none(),
        "Fail to queue 2nd message because mailbox is full"
    );

    let act = &mut Greeter;
    xtra::yield_once(&mut context, act).await; // process one message

    let _ = address
        .send(Hello("world"))
        .split_receiver()
        .now_or_never()
        .expect("be able to queue another message because the mailbox is empty again");

    let act = &mut Greeter;
    xtra::yield_once(&mut context, act).await; // process one message

    // Priority send

    let (address, mut context) = Mailbox::new(Some(1));

    let _ = address
        .send(Hello("world"))
        .priority(1)
        .split_receiver()
        .now_or_never()
        .expect("be able to queue 1 priority message because the mailbox is empty");
    let handler2 = address
        .send(Hello("world"))
        .priority(1)
        .split_receiver()
        .now_or_never();
    assert!(
        handler2.is_none(),
        "Fail to queue 2nd priority message because mailbox is full"
    );

    let act = &mut Greeter;
    xtra::yield_once(&mut context, act).await; // process one message

    let _ = address
        .send(PrintHello("world"))
        .priority(1)
        .split_receiver()
        .now_or_never()
        .expect("be able to queue another priority message because the mailbox is empty again");

    // Broadcast

    let _ = address
        .broadcast(PrintHello("world"))
        .priority(2)
        .now_or_never()
        .expect("be able to queue 1 broadcast because the mailbox is empty");
    let handler2 = address
        .broadcast(PrintHello("world"))
        .priority(1)
        .now_or_never();
    assert!(
        handler2.is_none(),
        "Fail to queue 2nd broadcast because mailbox is full"
    );

    let act = &mut Greeter;
    xtra::yield_once(&mut context, act).await; // process one message

    let _ = address
        .broadcast(PrintHello("world"))
        .priority(2)
        .now_or_never()
        .expect("be able to queue another broadcast because the mailbox is empty again");
}

#[test]
fn address_debug() {
    let (addr1, _ctx) = Mailbox::<Greeter>::new(None);

    let addr2 = addr1.clone();
    let weak_addr = addr2.downgrade();

    assert_eq!(
        format!("{:?}", addr1),
        "Address(Sender<basic::Greeter> { \
        rx_count: 1, tx_count: 2, rc: TxStrong(()) })"
    );

    assert_eq!(format!("{:?}", addr1), format!("{:?}", addr2));

    assert_eq!(
        format!("{:?}", weak_addr),
        "Address(Sender<basic::Greeter> { \
        rx_count: 1, tx_count: 2, rc: TxWeak(()) })"
    );
}

#[test]
fn message_channel_debug() {
    let (addr1, _ctx) = Mailbox::<Greeter>::new(None);

    let mc = MessageChannel::<Hello, String>::new(addr1);
    let weak_mc = mc.downgrade();

    assert_eq!(
        format!("{:?}", mc),
        "MessageChannel<basic::Hello, alloc::string::String>(\
            Sender<basic::Greeter> { rx_count: 1, tx_count: 1, rc: TxStrong(()) }\
        )"
    );

    assert_eq!(
        format!("{:?}", weak_mc),
        "MessageChannel<basic::Hello, alloc::string::String>(\
            Sender<basic::Greeter> { rx_count: 1, tx_count: 1, rc: TxWeak(()) }\
        )"
    );
}

#[test]
fn scoped_task() {
    // Completes when address is connected
    let (addr, ctx) = Mailbox::new(None);
    let scoped = xtra::scoped(&addr, futures_util::future::ready(()));
    assert!(scoped.now_or_never().is_some());

    // Does not complete when address starts off from a disconnected weak
    let weak = addr.downgrade();
    drop(addr);
    assert!(xtra::run(ctx, Greeter).now_or_never().is_some());
    let scoped = xtra::scoped(&weak, futures_util::future::ready(()));
    assert_eq!(scoped.now_or_never(), Some(None));

    // Does not complete when address starts off from a disconnected strong
    let (addr, ctx) = Mailbox::new(None);
    let _ = addr.send(StopSelf).split_receiver().now_or_never().unwrap();
    assert!(xtra::run(ctx, ActorStopSelf).now_or_never().is_some());
    let scoped = xtra::scoped(&addr, futures_util::future::ready(()));
    assert_eq!(scoped.now_or_never(), Some(None));

    // Does not complete when address disconnects after ScopedTask creation but before first poll
    let (addr, ctx) = Mailbox::<Greeter>::new(None);
    drop(ctx);
    let scoped = xtra::scoped(&addr, futures_util::future::ready(()));
    assert_eq!(scoped.now_or_never(), Some(None));

    // Does not complete when address disconnects after ScopedTask creation but before first poll
    let (addr, act_ctx) = Mailbox::<Greeter>::new(None);
    let mut scoped = xtra::scoped(&addr, futures_util::future::pending::<()>()).boxed();
    let mut fut_ctx = std::task::Context::from_waker(noop_waker_ref());
    assert!(scoped.poll_unpin(&mut fut_ctx).is_pending());
    drop(act_ctx);
    assert_eq!(scoped.poll_unpin(&mut fut_ctx), Poll::Ready(None));
}

#[test]
fn test_addr_cmp_hash_eq() {
    let addr1 = Context::<Greeter>::new(None).0;
    let addr2 = Context::<Greeter>::new(None).0;

    assert_ne!(addr1, addr2);
    assert_ne!(addr1, addr1.downgrade());
    assert_eq!(addr1, addr1.clone());
    assert!(addr1.same_actor(&addr1));
    assert!(addr1.same_actor(&addr1.downgrade()));
    assert!(!addr1.same_actor(&addr2));
    assert!(addr1 > addr1.downgrade());

    let chan1 = MessageChannel::<Hello, String>::new(addr1);
    let chan2 = MessageChannel::<Hello, String>::new(addr2);
    assert!(chan1.eq(&chan1));
    assert!(!chan1.eq(&chan2));
    assert!(chan1.same_actor(&chan1));
    assert!(chan1.same_actor(&chan1.downgrade()));
    assert!(!chan1.same_actor(&chan2));
}

struct Pending;

#[async_trait]
impl Handler<Pending> for Greeter {
    type Return = ();

    async fn handle(&mut self, _: Pending, _ctx: &mut Context<Self>) {
        futures_util::future::pending().await
    }
}

#[tokio::test]
async fn timeout_returns_interrupted() {
<<<<<<< HEAD
    let ActorManager {
        address,
        mut actor,
        mut mailbox,
    } = Greeter.create(None);
=======
    let (address, mut ctx) = Context::new(None);
    let mut actor = Greeter;
>>>>>>> 100195d8

    tokio::spawn(async move {
        actor.started(&mut mailbox).await;

        loop {
            let ctrl = xtra::yield_once(&mut mailbox, &mut actor)
                .timeout(Duration::from_secs(1))
                .await;

            if let Some(ControlFlow::Break(_)) = ctrl {
                break;
            }
        }
    });

    address
        .send(Hello("world"))
        .split_receiver()
        .now_or_never()
        .expect("Boundless message should be sent instantly")
        .expect("Actor is not disconnected")
        .timeout(Duration::from_secs(3))
        .await
        .expect("Message should not time out")
        .expect("Counter should not be dropped");

    assert_eq!(
        address.send(Pending).await,
        Err(Error::Interrupted),
        "Timeout should return Interrupted"
    );

    address
        .send(Hello("world"))
        .split_receiver()
        .now_or_never()
        .expect("Boundless message should be sent instantly")
        .expect("Actor is not disconnected")
        .timeout(Duration::from_secs(3))
        .await
        .expect("Message should not time out")
        .expect("Counter should not be dropped");

    let weak = address.downgrade();
    let join = address.join();
    drop(address);

    join.await;
    assert_eq!(
        weak.send(Hello("world")).now_or_never(),
        Some(Err(Error::Disconnected)),
        "Interrupt should not be returned after actor stops"
    );
}

#[test]
fn no_sender_returns_disconnected() {
    let (addr, ctx) = Mailbox::<Greeter>::new(None);
    drop(addr);
<<<<<<< HEAD
    assert!(!ctx.address().is_connected());
=======
    assert!(!ctx.weak_address().is_connected());
}

#[tokio::test]
async fn receive_future_can_dispatch_in_one_poll() {
    let (addr, ctx) = Context::<Greeter>::new(None);

    let _ = addr.send(Hello("world")).split_receiver().await;
    let receive_future = ctx.next_message();

    assert!(receive_future.now_or_never().is_some())
}

#[tokio::test]
async fn receive_future_can_dispatch_in_one_poll_after_it_has_been_polled() {
    let (addr, ctx) = Context::<Greeter>::new(None);
    let mut receive_future = ctx.next_message();

    let poll = receive_future.poll_unpin(&mut std::task::Context::from_waker(
        futures_util::task::noop_waker_ref(),
    ));
    assert!(poll.is_pending());

    let _ = addr.send(Hello("world")).split_receiver().await;

    assert!(receive_future.now_or_never().is_some())
>>>>>>> 100195d8
}<|MERGE_RESOLUTION|>--- conflicted
+++ resolved
@@ -9,12 +9,7 @@
 use futures_util::FutureExt;
 use smol_timeout::TimeoutExt;
 use xtra::prelude::*;
-<<<<<<< HEAD
-use xtra::spawn::TokioGlobalSpawnExt;
-use xtra::{ActorManager, Error, Mailbox};
-=======
 use xtra::Error;
->>>>>>> 100195d8
 
 #[derive(Clone, Debug, Eq, PartialEq)]
 struct Accumulator(usize);
@@ -70,8 +65,8 @@
 
 #[tokio::test]
 async fn accumulate_to_ten() {
-    let (addr, ctx) = Context::new(None);
-    tokio::spawn(ctx.run(Accumulator(0)));
+    let (addr, mailbox) = Mailbox::new(None);
+    tokio::spawn(xtra::run(mailbox, Accumulator(0)));
     for _ in 0..10 {
         let _ = addr.send(Inc).split_receiver().await;
     }
@@ -122,8 +117,8 @@
 async fn test_stop_and_drop() {
     // Drop the address
     let drop_count = Arc::new(AtomicUsize::new(0));
-    let (addr, context) = Context::new(None);
-    let handle = tokio::spawn(context.run(DropTester(drop_count.clone())));
+    let (addr, mailbox) = Mailbox::new(None);
+    let handle = tokio::spawn(xtra::run(mailbox, DropTester(drop_count.clone())));
     let weak = addr.downgrade();
     let join = weak.join();
     drop(addr);
@@ -134,8 +129,8 @@
 
     // Send a stop self message
     let drop_count = Arc::new(AtomicUsize::new(0));
-    let (addr, context) = Context::new(None);
-    let handle = tokio::spawn(context.run(DropTester(drop_count.clone())));
+    let (addr, mailbox) = Mailbox::new(None);
+    let handle = tokio::spawn(xtra::run(mailbox, DropTester(drop_count.clone())));
     let weak = addr.downgrade();
     let join = weak.join();
     let _ = addr.send(StopSelf).split_receiver().await;
@@ -147,8 +142,8 @@
 
     // Send a stop all message
     let drop_count = Arc::new(AtomicUsize::new(0));
-    let (addr, context) = Context::new(None);
-    let handle = tokio::spawn(context.run(DropTester(drop_count.clone())));
+    let (addr, mailbox) = Mailbox::new(None);
+    let handle = tokio::spawn(xtra::run(mailbox, DropTester(drop_count.clone())));
     let weak = addr.downgrade();
     let join = weak.join();
     let _ = addr.send(StopAll).split_receiver().await;
@@ -160,11 +155,11 @@
 
     // Drop address before future has even begun
     let drop_count = Arc::new(AtomicUsize::new(0));
-    let (addr, context) = Context::new(None);
+    let (addr, mailbox) = Mailbox::new(None);
     let weak = addr.downgrade();
     let join = weak.join();
     drop(addr);
-    tokio::spawn(context.run(DropTester(drop_count.clone())))
+    tokio::spawn(xtra::run(mailbox, DropTester(drop_count.clone())))
         .await
         .unwrap();
     assert_eq!(drop_count.load(Ordering::SeqCst), 1 + 5);
@@ -173,11 +168,11 @@
 
     // Send a stop message before future has even begun
     let drop_count = Arc::new(AtomicUsize::new(0));
-    let (addr, context) = Context::new(None);
+    let (addr, mailbox) = Mailbox::new(None);
     let weak = addr.downgrade();
     let join = weak.join();
     let _ = addr.send(StopSelf).split_receiver().await;
-    tokio::spawn(context.run(DropTester(drop_count.clone())))
+    tokio::spawn(xtra::run(mailbox, DropTester(drop_count.clone())))
         .await
         .unwrap();
     assert_eq!(drop_count.load(Ordering::SeqCst), 1 + 5);
@@ -188,7 +183,7 @@
 
 #[tokio::test]
 async fn handle_left_messages() {
-    let (addr, ctx) = Context::new(None);
+    let (addr, mailbox) = Mailbox::new(None);
 
     for _ in 0..10 {
         let _ = addr.send(Inc).split_receiver().await;
@@ -196,12 +191,12 @@
 
     drop(addr);
 
-    assert_eq!(ctx.run(Accumulator(0)).await, 10);
+    assert_eq!(xtra::run(mailbox, Accumulator(0)).await, 10);
 }
 
 #[tokio::test]
 async fn actor_can_be_restarted() {
-    let (addr, ctx) = Context::new(None);
+    let (addr, mailbox) = Mailbox::new(None);
 
     for _ in 0..5 {
         let _ = addr.send(Inc).split_receiver().await;
@@ -213,7 +208,7 @@
         let _ = addr.send(Inc).split_receiver().await;
     }
 
-    assert_eq!(ctx.run(Accumulator(0)).await, 5);
+    assert_eq!(xtra::run(mailbox, Accumulator(0)).await, 5);
 
     let (addr, ctx) = Mailbox::new(None);
     let fut1 = xtra::run(ctx.clone(), Accumulator(0));
@@ -240,8 +235,8 @@
 
 #[tokio::test]
 async fn single_actor_on_address_with_stop_self_returns_disconnected_on_stop() {
-    let (address, ctx) = Context::new(None);
-    let fut = ctx.run(ActorStopSelf);
+    let (address, mailbox) = Mailbox::new(None);
+    let fut = xtra::run(mailbox, ActorStopSelf);
     let _ = address.send(StopSelf).split_receiver().await;
     assert!(fut.now_or_never().is_some());
     assert!(address.join().now_or_never().is_some());
@@ -417,8 +412,8 @@
     let mut expected = vec![];
 
     let fut = {
-        let (ele, ctx) = Context::new(None);
-        let fut = ctx.run(Elephant::default());
+        let (ele, mailbox) = Mailbox::new(None);
+        let fut = xtra::run(mailbox, Elephant::default());
 
         let mut send = |msg: Message| {
             expected.push(msg.clone());
@@ -533,8 +528,8 @@
 #[tokio::test]
 async fn set_priority_msg_channel() {
     let fut = {
-        let (addr, ctx) = Context::new(None);
-        let fut = ctx.run(Elephant::default());
+        let (addr, mailbox) = Mailbox::new(None);
+        let fut = xtra::run(mailbox, Elephant::default());
 
         let channel = MessageChannel::new(addr);
 
@@ -941,8 +936,8 @@
 
 #[test]
 fn test_addr_cmp_hash_eq() {
-    let addr1 = Context::<Greeter>::new(None).0;
-    let addr2 = Context::<Greeter>::new(None).0;
+    let addr1 = Mailbox::<Greeter>::new(None).0;
+    let addr2 = Mailbox::<Greeter>::new(None).0;
 
     assert_ne!(addr1, addr2);
     assert_ne!(addr1, addr1.downgrade());
@@ -974,16 +969,8 @@
 
 #[tokio::test]
 async fn timeout_returns_interrupted() {
-<<<<<<< HEAD
-    let ActorManager {
-        address,
-        mut actor,
-        mut mailbox,
-    } = Greeter.create(None);
-=======
-    let (address, mut ctx) = Context::new(None);
+    let (address, mut mailbox) = Mailbox::new(None);
     let mut actor = Greeter;
->>>>>>> 100195d8
 
     tokio::spawn(async move {
         actor.started(&mut mailbox).await;
@@ -1043,26 +1030,23 @@
 fn no_sender_returns_disconnected() {
     let (addr, ctx) = Mailbox::<Greeter>::new(None);
     drop(addr);
-<<<<<<< HEAD
     assert!(!ctx.address().is_connected());
-=======
-    assert!(!ctx.weak_address().is_connected());
 }
 
 #[tokio::test]
 async fn receive_future_can_dispatch_in_one_poll() {
-    let (addr, ctx) = Context::<Greeter>::new(None);
+    let (addr, ctx) = Mailbox::<Greeter>::new(None);
 
     let _ = addr.send(Hello("world")).split_receiver().await;
-    let receive_future = ctx.next_message();
+    let receive_future = ctx.next();
 
     assert!(receive_future.now_or_never().is_some())
 }
 
 #[tokio::test]
 async fn receive_future_can_dispatch_in_one_poll_after_it_has_been_polled() {
-    let (addr, ctx) = Context::<Greeter>::new(None);
-    let mut receive_future = ctx.next_message();
+    let (addr, ctx) = Mailbox::<Greeter>::new(None);
+    let mut receive_future = ctx.next();
 
     let poll = receive_future.poll_unpin(&mut std::task::Context::from_waker(
         futures_util::task::noop_waker_ref(),
@@ -1072,5 +1056,4 @@
     let _ = addr.send(Hello("world")).split_receiver().await;
 
     assert!(receive_future.now_or_never().is_some())
->>>>>>> 100195d8
 }