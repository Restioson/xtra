--- conflicted
+++ resolved
@@ -98,17 +98,9 @@
 }
 
 #[tokio::test]
-<<<<<<< HEAD
-async fn test_stop_and_drop() {
-    // Drop the address
-    let drop_count = Arc::new(AtomicUsize::new(0));
+async fn actor_stops_on_last_drop_of_address() {
     let (addr, mailbox) = Mailbox::unbounded();
-    let handle = tokio::spawn(xtra::run(mailbox, DropTester(drop_count.clone())));
-=======
-async fn actor_stops_on_last_drop_of_address() {
-    let (addr, context) = Context::new(None);
-    let handle = tokio::spawn(context.run(StopTester));
->>>>>>> 81aecba9
+    let handle = tokio::spawn(xtra::run(mailbox, StopTester));
     let weak = addr.downgrade();
     let join = weak.join();
 
@@ -119,17 +111,10 @@
     assert!(join.now_or_never().is_some());
 }
 
-<<<<<<< HEAD
-    // Send a stop self message
-    let drop_count = Arc::new(AtomicUsize::new(0));
+#[tokio::test]
+async fn actor_stops_on_stop_self_message() {
     let (addr, mailbox) = Mailbox::unbounded();
-    let handle = tokio::spawn(xtra::run(mailbox, DropTester(drop_count.clone())));
-=======
-#[tokio::test]
-async fn actor_stops_on_stop_self_message() {
-    let (addr, context) = Context::new(None);
-    let handle = tokio::spawn(context.run(StopTester));
->>>>>>> 81aecba9
+    let handle = tokio::spawn(xtra::run(mailbox, StopTester));
     let weak = addr.downgrade();
     let join = weak.join();
 
@@ -141,17 +126,10 @@
     assert!(join.now_or_never().is_some());
 }
 
-<<<<<<< HEAD
-    // Send a stop all message
-    let drop_count = Arc::new(AtomicUsize::new(0));
+#[tokio::test]
+async fn actor_stops_on_stop_all_message() {
     let (addr, mailbox) = Mailbox::unbounded();
-    let handle = tokio::spawn(xtra::run(mailbox, DropTester(drop_count.clone())));
-=======
-#[tokio::test]
-async fn actor_stops_on_stop_all_message() {
-    let (addr, context) = Context::new(None);
-    let handle = tokio::spawn(context.run(StopTester));
->>>>>>> 81aecba9
+    let handle = tokio::spawn(xtra::run(mailbox, StopTester));
     let weak = addr.downgrade();
     let join = weak.join();
 
@@ -163,54 +141,28 @@
     assert!(join.now_or_never().is_some());
 }
 
-<<<<<<< HEAD
-    // Drop address before future has even begun
-    let drop_count = Arc::new(AtomicUsize::new(0));
+#[tokio::test]
+async fn actor_stops_on_last_drop_of_address_even_if_not_yet_running() {
     let (addr, mailbox) = Mailbox::unbounded();
-=======
-#[tokio::test]
-async fn actor_stops_on_last_drop_of_address_even_if_not_yet_running() {
-    let (addr, context) = Context::new(None);
->>>>>>> 81aecba9
     let weak = addr.downgrade();
     let join = weak.join();
 
     drop(addr);
-<<<<<<< HEAD
-    tokio::spawn(xtra::run(mailbox, DropTester(drop_count.clone())))
-        .await
-        .unwrap();
-    assert_eq!(drop_count.load(Ordering::SeqCst), 1 + 5);
-=======
-    tokio::spawn(context.run(StopTester)).await.unwrap();
-
->>>>>>> 81aecba9
+    tokio::spawn(xtra::run(mailbox, StopTester)).await.unwrap();
+
     assert!(!weak.is_connected());
     assert!(join.now_or_never().is_some());
 }
 
-<<<<<<< HEAD
-    // Send a stop message before future has even begun
-    let drop_count = Arc::new(AtomicUsize::new(0));
+#[tokio::test]
+async fn actor_stops_on_stop_message_even_if_sent_before_started() {
     let (addr, mailbox) = Mailbox::unbounded();
-=======
-#[tokio::test]
-async fn actor_stops_on_stop_message_even_if_sent_before_started() {
-    let (addr, context) = Context::new(None);
->>>>>>> 81aecba9
     let weak = addr.downgrade();
     let join = weak.join();
 
     let _ = addr.send(StopSelf).split_receiver().await;
-<<<<<<< HEAD
-    tokio::spawn(xtra::run(mailbox, DropTester(drop_count.clone())))
-        .await
-        .unwrap();
-    assert_eq!(drop_count.load(Ordering::SeqCst), 1 + 5);
-=======
-    tokio::spawn(context.run(StopTester)).await.unwrap();
-
->>>>>>> 81aecba9
+    tokio::spawn(xtra::run(mailbox, StopTester)).await.unwrap();
+
     assert!(!weak.is_connected());
     assert!(!addr.is_connected());
     assert!(join.now_or_never().is_some());
