--- conflicted
+++ resolved
@@ -72,27 +72,9 @@
     assert_eq!(addr.send(Report).await.unwrap().0, 10);
 }
 
-<<<<<<< HEAD
 #[derive(xtra::Actor)]
-struct DropTester(Arc<AtomicUsize>);
-
-impl Drop for DropTester {
-    fn drop(&mut self) {
-        self.0.fetch_add(1, Ordering::SeqCst);
-    }
-}
-
-=======
 struct StopTester;
 
-#[async_trait]
-impl Actor for StopTester {
-    type Stop = ();
-
-    async fn stopped(self) {}
-}
-
->>>>>>> e2ceaf1c
 struct StopAll;
 
 struct StopSelf;
@@ -124,11 +106,7 @@
 
     drop(addr);
     handle.await.unwrap();
-<<<<<<< HEAD
-    assert_eq!(drop_count.load(Ordering::SeqCst), 1);
-=======
-
->>>>>>> e2ceaf1c
+
     assert!(!weak.is_connected());
     assert!(join.now_or_never().is_some());
 }
@@ -142,11 +120,7 @@
 
     let _ = addr.send(StopSelf).split_receiver().await;
     handle.await.unwrap();
-<<<<<<< HEAD
-    assert_eq!(drop_count.load(Ordering::SeqCst), 1);
-=======
-
->>>>>>> e2ceaf1c
+
     assert!(!weak.is_connected());
     assert!(!addr.is_connected());
     assert!(join.now_or_never().is_some());
@@ -161,11 +135,7 @@
 
     let _ = addr.send(StopAll).split_receiver().await;
     handle.await.unwrap();
-<<<<<<< HEAD
-    assert_eq!(drop_count.load(Ordering::SeqCst), 1);
-=======
-
->>>>>>> e2ceaf1c
+
     assert!(!weak.is_connected());
     assert!(!addr.is_connected());
     assert!(join.now_or_never().is_some());
@@ -178,15 +148,8 @@
     let join = weak.join();
 
     drop(addr);
-<<<<<<< HEAD
-    tokio::spawn(context.run(DropTester(drop_count.clone())))
-        .await
-        .unwrap();
-    assert_eq!(drop_count.load(Ordering::SeqCst), 1);
-=======
     tokio::spawn(context.run(StopTester)).await.unwrap();
 
->>>>>>> e2ceaf1c
     assert!(!weak.is_connected());
     assert!(join.now_or_never().is_some());
 }
@@ -198,15 +161,8 @@
     let join = weak.join();
 
     let _ = addr.send(StopSelf).split_receiver().await;
-<<<<<<< HEAD
-    tokio::spawn(context.run(DropTester(drop_count.clone())))
-        .await
-        .unwrap();
-    assert_eq!(drop_count.load(Ordering::SeqCst), 1);
-=======
     tokio::spawn(context.run(StopTester)).await.unwrap();
 
->>>>>>> e2ceaf1c
     assert!(!weak.is_connected());
     assert!(!addr.is_connected());
     assert!(join.now_or_never().is_some());
