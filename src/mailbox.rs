--- conflicted
+++ resolved
@@ -1,14 +1,7 @@
 use std::sync::Arc;
 
-<<<<<<< HEAD
-use futures_core::FusedFuture;
-use futures_util::FutureExt;
-
-use crate::chan::{self, ActorMessage, BroadcastQueue, Rx, TxStrong, TxWeak, WaitingReceiver};
-=======
-use crate::inbox::{BroadcastQueue, ChanPtr, Rx, TxStrong, TxWeak};
+use crate::chan::{self, BroadcastQueue, Rx, TxStrong, TxWeak};
 use crate::recv_future::ReceiveFuture;
->>>>>>> 81aecba9
 
 pub struct Mailbox<A> {
     inner: chan::Ptr<A, Rx>,
@@ -16,11 +9,7 @@
 }
 
 impl<A> Mailbox<A> {
-<<<<<<< HEAD
-    pub(super) fn new(inner: chan::Ptr<A, Rx>) -> Self {
-=======
-    pub fn new(inner: ChanPtr<A, Rx>) -> Self {
->>>>>>> 81aecba9
+    pub fn new(inner: chan::Ptr<A, Rx>) -> Self {
         Mailbox {
             broadcast_mailbox: inner.new_broadcast_mailbox(),
             inner,
@@ -31,12 +20,7 @@
         self.inner.try_to_tx_strong()
     }
 
-<<<<<<< HEAD
-impl<A> Mailbox<A> {
     pub fn weak_sender(&self) -> chan::Ptr<A, TxWeak> {
-=======
-    pub fn weak_sender(&self) -> ChanPtr<A, TxWeak> {
->>>>>>> 81aecba9
         self.inner.to_tx_weak()
     }
 
@@ -52,103 +36,4 @@
             broadcast_mailbox: self.inner.new_broadcast_mailbox(),
         }
     }
-<<<<<<< HEAD
-}
-
-pub enum ReceiveFuture<A> {
-    New {
-        channel: chan::Ptr<A, Rx>,
-        broadcast_mailbox: Arc<BroadcastQueue<A>>,
-    },
-    Waiting(Waiting<A>),
-    Done,
-}
-
-/// Dedicated "waiting" state for the [`ReceiveFuture`].
-///
-/// This type encapsulates the waiting for a notification from the channel about a new message that
-/// can be received. This notification may arrive in the [`WaitingReceiver`] before we poll it again.
-///
-/// To avoid losing a message, this type implements [`Drop`] and re-queues the message into the
-/// mailbox in such a scenario.
-pub struct Waiting<A> {
-    channel: chan::Ptr<A, Rx>,
-    broadcast_mailbox: Arc<BroadcastQueue<A>>,
-    waiting_receiver: WaitingReceiver<A>,
-}
-
-impl<A> Future for Waiting<A> {
-    type Output = Result<ActorMessage<A>, (chan::Ptr<A, Rx>, Arc<BroadcastQueue<A>>)>;
-
-    fn poll(self: Pin<&mut Self>, cx: &mut Context<'_>) -> Poll<Self::Output> {
-        let this = self.get_mut();
-
-        let result = match futures_util::ready!(this.waiting_receiver.poll(
-            &this.channel,
-            &this.broadcast_mailbox,
-            cx
-        )) {
-            None => Err((this.channel.clone(), this.broadcast_mailbox.clone())), // TODO: Optimise this clone with an `Option` where we call `take`?
-            Some(msg) => Ok(msg),
-        };
-
-        Poll::Ready(result)
-    }
-}
-
-impl<A> Drop for Waiting<A> {
-    fn drop(&mut self) {
-        if let Some(msg) = self.waiting_receiver.cancel() {
-            self.channel.requeue_message(msg);
-        }
-    }
-}
-
-impl<A> Future for ReceiveFuture<A> {
-    type Output = ActorMessage<A>;
-
-    fn poll(self: Pin<&mut Self>, cx: &mut Context<'_>) -> Poll<ActorMessage<A>> {
-        let this = self.get_mut();
-
-        loop {
-            match mem::replace(this, ReceiveFuture::Done) {
-                ReceiveFuture::New {
-                    channel,
-                    broadcast_mailbox,
-                } => match channel.try_recv(broadcast_mailbox.as_ref()) {
-                    Ok(message) => return Poll::Ready(message),
-                    Err(waiting) => {
-                        *this = ReceiveFuture::Waiting(Waiting {
-                            channel,
-                            broadcast_mailbox,
-                            waiting_receiver: waiting,
-                        });
-                    }
-                },
-                ReceiveFuture::Waiting(mut inner) => match inner.poll_unpin(cx) {
-                    Poll::Ready(Ok(msg)) => return Poll::Ready(msg),
-                    Poll::Ready(Err((channel, broadcast_mailbox))) => {
-                        // False positive wake up, try receive again.
-                        *this = ReceiveFuture::New {
-                            channel,
-                            broadcast_mailbox,
-                        };
-                    }
-                    Poll::Pending => {
-                        *this = ReceiveFuture::Waiting(inner);
-                        return Poll::Pending;
-                    }
-                },
-                ReceiveFuture::Done => panic!("polled after completion"),
-            }
-        }
-    }
-}
-
-impl<A> FusedFuture for ReceiveFuture<A> {
-    fn is_terminated(&self) -> bool {
-        matches!(self, ReceiveFuture::Done)
-    }
-=======
->>>>>>> 81aecba9
 }