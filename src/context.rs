use std::fmt;
use std::fmt::{Display, Formatter};
use std::future::Future;
use std::ops::ControlFlow;
use std::sync::atomic::AtomicBool;
use std::sync::Arc;

use flume::{Receiver, Sender};
use futures_core::stream::BoxStream;
use futures_util::future::{self, Either};
use futures_util::FutureExt;
use futures_util::StreamExt;

#[cfg(feature = "timing")]
use {futures_timer::Delay, std::time::Duration};

use crate::drop_notice::DropNotifier;
use crate::envelope::{MessageEnvelope, NonReturningEnvelope};
use crate::manager::{AddressMessage, BroadcastMessage};
use crate::refcount::{RefCounter, Strong, Weak};
use crate::{Actor, Address, Handler, KeepRunning, Message};

/// `Context` is used to control how the actor is managed and to get the actor's address from inside
/// of a message handler.
pub struct Context<A> {
    /// Whether the actor is running. It is changed by the `stop` method as a flag to the `ActorManager`
    /// for it to call the `stopping` method on the actor
    running: RunningState,
    /// Channel sender kept by the context to allow for the `Context::address` method to work
    sender: Sender<AddressMessage<A>>,
    /// Broadcast sender kept by the context to allow for the `Context::notify_all` method to work
    broadcaster: barrage::Sender<BroadcastMessage<A>>,
    /// Kept by the context to allow for it to check how many strong addresses exist to the actor
    ref_counter: Weak,
    /// Notifications that must be stored for immediate processing.
    self_notifications: Vec<Box<dyn MessageEnvelope<Actor = A>>>,
    receiver: Receiver<AddressMessage<A>>,
    broadcast_receiver: barrage::SharedReceiver<BroadcastMessage<A>>,
    /// Shared between all contexts on the same address
    shared_drop_notifier: Arc<DropNotifier>,
    /// Activates when this context is dropped. Used in [`Context::notify_interval`] and [`Context::notify_after`]
    /// to shutdown the tasks as soon as the context stops.
    drop_notifier: DropNotifier,
}

#[derive(Eq, PartialEq, Copy, Clone, Debug)]
enum RunningState {
    Running,
    Stopping,
    Stopped,
}

impl<A: Actor> Context<A> {
    /// Creates a new actor context with a given mailbox capacity, returning an address to the actor
    /// and the context. This can be used as a builder to add more actors to an address before
    /// any have started.
    ///
    /// # Example
    ///
    /// ```rust
    /// # use xtra::{Context, Actor};
    /// #
    /// # struct MyActor;
    /// #
    /// # impl MyActor {
    /// #     fn new(_: usize) -> Self {
    /// #         MyActor
    /// #     }
    /// # }
    /// # #[async_trait::async_trait] impl Actor for MyActor {type Stop = (); async fn stopped(self) -> Self::Stop {} }
    /// # async {
    /// let (addr, mut ctx) = Context::new(Some(32));
    /// for n in 0..3 {
    ///     smol::spawn(ctx.attach(MyActor::new(n))).detach();
    /// }
    /// ctx.run(MyActor::new(4)).await;
    /// # };
    ///
    /// ```
    pub fn new(message_cap: Option<usize>) -> (Address<A>, Self) {
        let (sender, receiver) = match message_cap {
            None => flume::unbounded(),
            Some(cap) => flume::bounded(cap),
        };
        let (broadcaster, broadcast_rx) = barrage::unbounded();

        let shared_drop_notifier = Arc::new(DropNotifier::new());

        let strong = Strong::new(AtomicBool::new(true), shared_drop_notifier.subscribe());
        let weak = strong.downgrade();

        let addr = Address {
            sender: sender.clone(),
            ref_counter: strong,
        };

        let context = Context {
            running: RunningState::Running,
            sender,
            broadcaster,
            ref_counter: weak,
            self_notifications: Vec::new(),
            receiver,
            broadcast_receiver: broadcast_rx.into_shared(),
            shared_drop_notifier,
            drop_notifier: DropNotifier::new(),
        };
        (addr, context)
    }

    /// Attaches an actor of the same type listening to the same address as this actor is.
    /// They will operate in a message-stealing fashion, with no message handled by two actors.
    pub fn attach(&mut self, actor: A) -> impl Future<Output = A::Stop> {
        // Give the new context a new mailbox on the same broadcast channel, and then make this
        // receiver into a shared receiver.
        let broadcast_receiver = self.broadcast_receiver.clone().upgrade().into_shared();

        let ctx = Context {
            running: RunningState::Running,
            sender: self.sender.clone(),
            broadcaster: self.broadcaster.clone(),
            ref_counter: self.ref_counter.clone(),
            self_notifications: Vec::new(),
            receiver: self.receiver.clone(),
            broadcast_receiver,
            shared_drop_notifier: self.shared_drop_notifier.clone(),
            drop_notifier: DropNotifier::new(),
        };
        ctx.run(actor)
    }

    /// Stop the actor as soon as it has finished processing current message. This will mean that the
    /// [`Actor::stopping`](trait.Actor.html#method.stopping) method will be called.
    pub fn stop(&mut self) {
        self.running = RunningState::Stopping;
    }

    /// Get an address to the current actor if there are still external addresses to the actor.
    pub fn address(&self) -> Result<Address<A>, ActorShutdown> {
        Ok(Address {
            sender: self.sender.clone(),
            ref_counter: self.ref_counter.upgrade().ok_or(ActorShutdown)?,
        })
    }

    /// Stop all actors on this address
    fn stop_all(&mut self) {
        if let Some(strong) = self.ref_counter.upgrade() {
            strong.mark_disconnected();
        }

        assert!(self.broadcaster.send(BroadcastMessage::Shutdown).is_ok());
        self.receiver.drain();
    }

    /// Check if the Context is still set to running, returning whether to continue the manage loop
    async fn check_running(&mut self, actor: &mut A) -> bool {
        // Check if the context was stopped, and if so return, thereby dropping the
        // manager and calling `stopped` on the actor
        match self.running {
            RunningState::Running => true,
            RunningState::Stopping => {
                let keep_running = actor.stopping(self).await;

                match keep_running {
                    KeepRunning::Yes => {
                        self.running = RunningState::Running;
                        true
                    }
                    KeepRunning::StopSelf => {
                        self.running = RunningState::Stopped;
                        false
                    }
                    KeepRunning::StopAll => {
                        self.stop_all();
                        self.running = RunningState::Stopped;
                        false
                    }
                }
            }
            RunningState::Stopped => false,
        }
    }

    /// Handles a single self notification, returning whether to continue the manage loop
    async fn handle_self_notification(&mut self, actor: &mut A) -> Option<bool> {
        if let Some(notification) = self.self_notifications.pop() {
            notification.handle(actor, self).await;
            return Some(self.check_running(actor).await);
        }
        None
    }

    /// Handle all self notifications, returning whether to continue the manage loop
    async fn handle_self_notifications(&mut self, actor: &mut A) -> bool {
        while let Some(continue_running) = self.handle_self_notification(actor).await {
            if !continue_running {
                return false;
            }
        }

        true
    }

    /// Run the given actor's main loop, handling incoming messages to its mailbox.
    pub async fn run(mut self, mut actor: A) -> A::Stop {
        actor.started(&mut self).await;

        if !self.check_running(&mut actor).await {
<<<<<<< HEAD
            return;
        }

        // // Similar to above
        // if let Some(BroadcastMessage::Shutdown) = self.broadcast_receiver.try_recv().unwrap() {
        //     actor.stopped().await;
        //     return;
        // }

        let mut inbox = self.inbox();
=======
            self.stop_all();
            return actor.stopped().await;
        }

        // Similar to above
        if let Some(BroadcastMessage::Shutdown) = self.broadcast_receiver.try_recv().unwrap() {
            return actor.stopped().await;
        }

        // Listen for any messages for the ActorManager
        let addr_rx = self.receiver.clone();
        let broadcast_rx = self.broadcast_receiver.clone();

        let mut addr_recv = addr_rx.recv_async();
        let mut broadcast_recv = broadcast_rx.recv_async();

        loop {
            let next = future::select(addr_recv, broadcast_recv).await;

            let msg = match next {
                Either::Left((res, other)) => {
                    broadcast_recv = other;
                    addr_recv = addr_rx.recv_async();
                    Either::Right(res.unwrap())
                }
                Either::Right((res, other)) => {
                    addr_recv = other;
                    broadcast_recv = broadcast_rx.recv_async();
                    Either::Left(res.unwrap())
                }
            };

            // To avoid broadcast starvation, try receive a broadcast here
            if let Ok(Some(broadcast)) = broadcast_rx.try_recv() {
                match self.tick(Either::Left(broadcast), &mut actor).await {
                    ContinueManageLoop::Yes => {}
                    ContinueManageLoop::ExitImmediately => {
                        return actor.stopped().await;
                    }
                }
            }
>>>>>>> 12d7d75b

        while let Some(msg) = inbox.next().await {
            match self.tick(msg, &mut actor).await {
<<<<<<< HEAD
                ControlFlow::Continue(()) => {}
                ControlFlow::Break(()) => break,
=======
                ContinueManageLoop::Yes => {}
                ContinueManageLoop::ExitImmediately => {
                    return actor.stopped().await;
                }
>>>>>>> 12d7d75b
            }
        }

        actor.stopped().await;
    }

    /// Returns the [`Inbox`] of all actors attached to this [`Context`].
    ///
    /// This is useful if you want to build your own, more sophisticated event-loop.
    pub fn inbox(&self) -> Inbox<A> {
        if matches!(self.running, RunningState::Stopped | RunningState::Stopping) {
            return Inbox::empty();
        }

        Inbox::new(self.receiver.clone(), self.broadcast_receiver.clone())
    }

    /// Handle a message and immediate notifications, returning whether to continue the event loop.
    pub async fn tick(&mut self, msg: InboxMessage<A>, actor: &mut A) -> ControlFlow<(), ()> {
        if !self.check_running(actor).await {
            return ControlFlow::Break(());
        }

        match msg.inner {
            Either::Left(BroadcastMessage::Message(msg)) => msg.handle(actor, self).await,
            Either::Right(AddressMessage::Message(msg)) => msg.handle(actor, self).await,
            Either::Left(BroadcastMessage::Shutdown) => {
                self.running = RunningState::Stopped;
            }
            Either::Right(AddressMessage::LastAddress) => {
                if self.ref_counter.strong_count() == 0 {
                    self.stop_all();
                    self.running = RunningState::Stopped;
                }
            }
        }

        if !self.check_running(actor).await {
            return ControlFlow::Break(());
        }
        if !self.handle_self_notifications(actor).await {
            return ControlFlow::Break(());
        }

        ControlFlow::Continue(())
    }

    /// Yields to the manager to handle one message.
    pub async fn yield_once(&mut self, act: &mut A) {
        if let Some(keep_running) = self.handle_self_notification(act).await {
            if !keep_running {
                self.stop();
            }
            return;
        }

        if let Some(msg) = self.inbox().next().await {
            self.tick(msg, act).await;
        }
    }

    /// Handle any incoming messages for the actor while running a given future.
    ///
    /// # Example
    ///
    #[cfg_attr(docsrs, doc("```"))]
    #[cfg_attr(docsrs, doc(include = "../examples/interleaved_messages.rs"))]
    #[cfg_attr(docsrs, doc("```"))]
    pub async fn handle_while<F, R>(&mut self, actor: &mut A, fut: F) -> R
    where
        F: Future<Output = R>,
    {
        if !self.handle_self_notifications(actor).await {
            self.stop();
        }

        futures_util::pin_mut!(fut);

        let mut fut = fut.fuse();
        let mut inbox = self.inbox();

        loop {
            let inbox_msg = inbox.next().fuse();
            futures_util::pin_mut!(inbox_msg);

            futures_util::select! {
                msg = inbox_msg => {
                    if let Some(msg) = msg {
                        self.tick(msg, actor).await;
                    }

                    // On `None`, the actor's inbox is closed (shutdown?) but our `fut` hasn't resolved yet. Essentially, we now just wait for `fut` to complete.
                }
                result = fut => {
                    return result
                }
            }
        }
    }

    /// Notify this actor with a message that is handled before any other messages from the general
    /// queue are processed (therefore, immediately). If multiple `notify` messages are queued,
    /// they will still be processed in the order that they are queued (i.e the immediate priority
    /// is only over other messages).
    pub fn notify<M>(&mut self, msg: M)
    where
        M: Message,
        A: Handler<M>,
    {
        let envelope = Box::new(NonReturningEnvelope::<A, M>::new(msg));
        self.self_notifications.push(envelope);
    }

    /// Notify all actors on this address with a given message, in a broadcast fashion. The message
    /// will be received once by all actors. Note that currently there is no message cap on the
    /// broadcast channel (it is unbounded).
    pub fn notify_all<M>(&mut self, msg: M)
    where
        M: Message + Clone + Sync,
        A: Handler<M>,
    {
        let envelope = NonReturningEnvelope::<A, M>::new(msg);
        let _ = self
            .broadcaster
            .send(BroadcastMessage::Message(Box::new(envelope)));
    }

    /// Notify the actor with a message every interval until it is stopped (either directly with
    /// [`Context::stop`](struct.Context.html#method.stop), or for a lack of strong
    /// [`Address`es](address/struct.Address.html)). This does not take priority over other messages.
    #[cfg(feature = "timing")]
    pub fn notify_interval<F, M>(
        &mut self,
        duration: Duration,
        constructor: F,
    ) -> Result<impl Future<Output = ()>, ActorShutdown>
    where
        F: Send + 'static + Fn() -> M,
        M: Message,
        A: Handler<M>,
    {
        let addr = self.address()?.downgrade();
        let mut stopped = self.drop_notifier.subscribe();

        let fut = async move {
            loop {
                let delay = Delay::new(duration);
                match future::select(delay, &mut stopped).await {
                    Either::Left(_) => {
                        if addr.do_send(constructor()).is_err() {
                            break;
                        }
                    }
                    Either::Right(_) => {
                        // Context stopped before the end of the delay was reached
                        break;
                    }
                }
            }
        };

        Ok(fut)
    }

    /// Notify the actor with a message after a certain duration has elapsed. This does not take
    /// priority over other messages.
    pub fn notify_after<M>(
        &mut self,
        duration: Duration,
        notification: M,
    ) -> Result<impl Future<Output = ()>, ActorShutdown>
    where
        M: Message,
        A: Handler<M>,
    {
        let addr = self.address()?.downgrade();
        let mut stopped = self.drop_notifier.subscribe();

        let fut = async move {
            let delay = Delay::new(duration);
            match future::select(delay, &mut stopped).await {
                Either::Left(_) => {
                    let _ = addr.do_send(notification);
                }
                Either::Right(_) => {
                    // Context stopped before the end of the delay was reached
                }
            }
        };

        Ok(fut)
    }
}

pub struct Inbox<A> {
    inner: BoxStream<'static, Either<BroadcastMessage<A>, AddressMessage<A>>>,
}

impl<A> Inbox<A>
where
    A: 'static,
{
    fn empty() -> Self {
        Self {
            inner: futures_util::stream::empty().boxed(),
        }
    }

    fn new(
        address_receiver: Receiver<AddressMessage<A>>,
        broadcast_receiver: barrage::SharedReceiver<BroadcastMessage<A>>,
    ) -> Self {
        let broadcast_stream =
            futures_util::stream::unfold(broadcast_receiver, |broadcast_receiver| async move {
                match broadcast_receiver.recv_async().await {
                    Ok(msg) => Some((msg, broadcast_receiver)),
                    Err(_) => None,
                }
            })
            .map(Either::Left)
            .boxed();

        let address_stream =
            futures_util::stream::unfold(address_receiver, |address_receiver| async move {
                match address_receiver.recv_async().await {
                    Ok(msg) => Some((msg, address_receiver)),
                    Err(_) => None,
                }
            })
            .map(Either::Right)
            .boxed();

        Self {
            inner: futures_util::stream_select!(broadcast_stream, address_stream).boxed(),
        }
    }

    pub async fn next(&mut self) -> Option<InboxMessage<A>> {
        let inner = self.inner.next().await?;

        Some(InboxMessage { inner })
    }
}

pub struct InboxMessage<A> {
    inner: Either<BroadcastMessage<A>, AddressMessage<A>>,
}

/// The operation failed because the actor is being shut down
#[derive(Copy, Clone, Debug, Eq, PartialEq)]
pub struct ActorShutdown;

impl Display for ActorShutdown {
    fn fmt(&self, f: &mut Formatter<'_>) -> fmt::Result {
        f.write_str("Actor is shutting down")
    }
}<|MERGE_RESOLUTION|>--- conflicted
+++ resolved
@@ -207,8 +207,7 @@
         actor.started(&mut self).await;
 
         if !self.check_running(&mut actor).await {
-<<<<<<< HEAD
-            return;
+            return actor.stopped().await;
         }
 
         // // Similar to above
@@ -218,65 +217,15 @@
         // }
 
         let mut inbox = self.inbox();
-=======
-            self.stop_all();
-            return actor.stopped().await;
-        }
-
-        // Similar to above
-        if let Some(BroadcastMessage::Shutdown) = self.broadcast_receiver.try_recv().unwrap() {
-            return actor.stopped().await;
-        }
-
-        // Listen for any messages for the ActorManager
-        let addr_rx = self.receiver.clone();
-        let broadcast_rx = self.broadcast_receiver.clone();
-
-        let mut addr_recv = addr_rx.recv_async();
-        let mut broadcast_recv = broadcast_rx.recv_async();
-
-        loop {
-            let next = future::select(addr_recv, broadcast_recv).await;
-
-            let msg = match next {
-                Either::Left((res, other)) => {
-                    broadcast_recv = other;
-                    addr_recv = addr_rx.recv_async();
-                    Either::Right(res.unwrap())
-                }
-                Either::Right((res, other)) => {
-                    addr_recv = other;
-                    broadcast_recv = broadcast_rx.recv_async();
-                    Either::Left(res.unwrap())
-                }
-            };
-
-            // To avoid broadcast starvation, try receive a broadcast here
-            if let Ok(Some(broadcast)) = broadcast_rx.try_recv() {
-                match self.tick(Either::Left(broadcast), &mut actor).await {
-                    ContinueManageLoop::Yes => {}
-                    ContinueManageLoop::ExitImmediately => {
-                        return actor.stopped().await;
-                    }
-                }
-            }
->>>>>>> 12d7d75b
 
         while let Some(msg) = inbox.next().await {
             match self.tick(msg, &mut actor).await {
-<<<<<<< HEAD
                 ControlFlow::Continue(()) => {}
                 ControlFlow::Break(()) => break,
-=======
-                ContinueManageLoop::Yes => {}
-                ContinueManageLoop::ExitImmediately => {
-                    return actor.stopped().await;
-                }
->>>>>>> 12d7d75b
-            }
-        }
-
-        actor.stopped().await;
+            }
+        }
+
+        return actor.stopped().await;
     }
 
     /// Returns the [`Inbox`] of all actors attached to this [`Context`].
