use crate::envelope::{MessageEnvelope, NonReturningEnvelope};
use crate::manager::ManagerMessage;
use crate::{Actor, Address, Handler, Message, WeakAddress};
#[cfg(any(
    doc,
    feature = "with-tokio-0_2",
    feature = "with-async_std-1",
    feature = "with-wasm_bindgen-0_2"
))]
use {crate::AddressExt, std::time::Duration};

/// `Context` is used to signal things to the [`ActorManager`](struct.ActorManager.html)'s
/// management loop or to get the actor's address from inside of a message handler.
pub struct Context<A: Actor> {
    /// Whether the actor is running. It is changed by the `stop` method as a flag to the `ActorManager`
    /// for it to call the `stopping` method on the actor
    pub(crate) running: bool,
    /// The address kept by the context to allow for the `Context::address` method to work.
    address: WeakAddress<A>,
    /// Notifications that must be stored for immediate processing.
    pub(crate) immediate_notifications: Vec<Box<dyn MessageEnvelope<Actor = A>>>,
}

impl<A: Actor> Context<A> {
    pub(crate) fn new(address: WeakAddress<A>) -> Self {
        Context {
            running: true,
            address,
            immediate_notifications: Vec::with_capacity(1),
        }
    }

    /// Stop the actor as soon as it has finished processing current message. This will mean that the
    /// [`Actor::stopping`](trait.Actor.html#method.stopping) method will be called.
    /// If that returns [`KeepRunning::No`](enum.KeepRunning.html#variant.No), any subsequent attempts
    /// to send messages to this actor will return the [`Disconnected`](struct.Disconnected.html) error.
    pub fn stop(&mut self) {
        self.running = false;
    }

    /// Get an address to the current actor if the actor is still running.
    pub fn address(&self) -> Option<Address<A>> {
        if self.running {
            let strong = Address {
                sender: self.address.sender.clone(),
                ref_counter: self.address.ref_counter.upgrade().unwrap(),
            };

            Some(strong)
        } else {
            None
        }
    }

    /// Notify this actor with a message that is handled synchronously before any other messages
    /// from the general queue are processed (therefore, immediately). If multiple
    /// `notify_immediately` messages are queued, they will still be processed in the order that they
    /// are queued (i.e the immediate priority is only over other messages).
    pub fn notify_immediately<M>(&mut self, msg: M)
    where
        M: Message,
        A: Handler<M> + Send,
    {
        let envelope = Box::new(NonReturningEnvelope::<A, M>::new(msg));
        self.immediate_notifications.push(envelope);
    }

    /// Notify this actor with a message that is handled synchronously after any other messages
    /// from the general queue are processed.
    pub fn notify_later<M>(&mut self, msg: M)
    where
        M: Message,
        A: Handler<M> + Send,
    {
        let envelope = NonReturningEnvelope::<A, M>::new(msg);
        let _ = self
            .address
            .sender
            .unbounded_send(ManagerMessage::LateNotification(Box::new(envelope)));
    }

    /// Notify the actor with a synchronously handled message every interval until it is stopped
    /// (either directly with [`Context::stop`](struct.Context.html#method.stop), or for a lack of
    /// strong [`Address`es](struct.Address.html)). This does not take priority over other messages.
<<<<<<< HEAD
    #[cfg_attr(nightly, doc(cfg(feature = "with-tokio-0_2")))]
    #[cfg_attr(nightly, doc(cfg(feature = "with-async_std-1")))]
    #[cfg(any(doc, feature = "with-tokio-0_2", feature = "with-async_std-1"))]
=======
    #[cfg_attr(not(feature = "stable"), doc(cfg(feature = "with-tokio-0_2")))]
    #[cfg_attr(not(feature = "stable"), doc(cfg(feature = "with-async_std-1")))]
    #[cfg_attr(not(feature = "stable"), doc(cfg(feature = "with-wasm_bindgen-0_2")))]
    #[cfg(any(
        doc,
        feature = "with-tokio-0_2",
        feature = "with-async_std-1",
        feature = "with-wasm_bindgen-0_2"
    ))]
>>>>>>> 0788eaef
    pub fn notify_interval<F, M>(&mut self, duration: Duration, constructor: F)
    where
        F: Send + 'static + Fn() -> M,
        M: Message,
        A: Handler<M> + Send,
    {
        let addr = self.address.clone();

        #[cfg(feature = "with-tokio-0_2")]
        tokio::spawn(async move {
            let mut timer = tokio::time::interval(duration);
            loop {
                timer.tick().await;
                if let Err(_) = addr.do_send(constructor()) {
                    break;
                }
            }
        });

        #[cfg(feature = "with-async_std-1")]
        {
            use async_std::prelude::FutureExt;
            async_std::task::spawn(async move {
                loop {
                    futures::future::ready(()).delay(duration.clone()).await;
                    if let Err(_) = addr.do_send(constructor()) {
                        break;
                    }
                }
            });
        }

        #[cfg(feature = "with-wasm_bindgen-0_2")]
        {
            use futures_timer::Delay;
            wasm_bindgen_futures::spawn_local(async move {
                loop {
                    Delay::new(duration.clone()).await;
                    if let Err(_) = addr.do_send(constructor()) {
                        break;
                    }
                }
            })
        }
    }

    /// Notify the actor with a synchronously handled message after a certain duration has elapsed.
<<<<<<< HEAD
    /// This does not take priocrity over other messages.
    #[cfg_attr(nightly, doc(cfg(feature = "with-tokio-0_2")))]
    #[cfg_attr(nightly, doc(cfg(feature = "with-async_std-1")))]
    #[cfg(any(doc, feature = "with-tokio-0_2", feature = "with-async_std-1"))]
=======
    /// This does not take priority over other messages.
    #[cfg_attr(not(feature = "stable"), doc(cfg(feature = "with-async_std-1")))]
    #[cfg(any(
        doc,
        feature = "with-tokio-0_2",
        feature = "with-async_std-1",
        feature = "with-wasm_bindgen-0_2"
    ))]
>>>>>>> 0788eaef
    pub fn notify_after<M>(&mut self, duration: Duration, notification: M)
    where
        M: Message,
        A: Handler<M> + Send,
    {
        let addr = self.address.clone();

        #[cfg(feature = "with-tokio-0_2")]
        tokio::spawn(async move {
            tokio::time::delay_for(duration).await;
            let _ = addr.do_send(notification);
        });

        #[cfg(feature = "with-async_std-1")]
        {
            use async_std::prelude::FutureExt;
            async_std::task::spawn(async move {
                futures::future::ready(()).delay(duration.clone()).await;
                let _ = addr.do_send(notification);
            });
        }

        #[cfg(feature = "with-wasm_bindgen-0_2")]
        {
            use futures_timer::Delay;
            wasm_bindgen_futures::spawn_local(async move {
                Delay::new(duration.clone()).await;
                let _ = addr.do_send(notification);
            })
        }
    }
}<|MERGE_RESOLUTION|>--- conflicted
+++ resolved
@@ -82,21 +82,15 @@
     /// Notify the actor with a synchronously handled message every interval until it is stopped
     /// (either directly with [`Context::stop`](struct.Context.html#method.stop), or for a lack of
     /// strong [`Address`es](struct.Address.html)). This does not take priority over other messages.
-<<<<<<< HEAD
-    #[cfg_attr(nightly, doc(cfg(feature = "with-tokio-0_2")))]
-    #[cfg_attr(nightly, doc(cfg(feature = "with-async_std-1")))]
-    #[cfg(any(doc, feature = "with-tokio-0_2", feature = "with-async_std-1"))]
-=======
-    #[cfg_attr(not(feature = "stable"), doc(cfg(feature = "with-tokio-0_2")))]
-    #[cfg_attr(not(feature = "stable"), doc(cfg(feature = "with-async_std-1")))]
-    #[cfg_attr(not(feature = "stable"), doc(cfg(feature = "with-wasm_bindgen-0_2")))]
     #[cfg(any(
         doc,
         feature = "with-tokio-0_2",
         feature = "with-async_std-1",
         feature = "with-wasm_bindgen-0_2"
     ))]
->>>>>>> 0788eaef
+    #[cfg_attr(nightly, doc(cfg(feature = "with-tokio-0_2")))]
+    #[cfg_attr(nightly, doc(cfg(feature = "with-async_std-1")))]
+    #[cfg_attr(nightly, doc(cfg(feature = "with-wasm_bindgen-0_2")))]
     pub fn notify_interval<F, M>(&mut self, duration: Duration, constructor: F)
     where
         F: Send + 'static + Fn() -> M,
@@ -144,21 +138,16 @@
     }
 
     /// Notify the actor with a synchronously handled message after a certain duration has elapsed.
-<<<<<<< HEAD
-    /// This does not take priocrity over other messages.
-    #[cfg_attr(nightly, doc(cfg(feature = "with-tokio-0_2")))]
-    #[cfg_attr(nightly, doc(cfg(feature = "with-async_std-1")))]
-    #[cfg(any(doc, feature = "with-tokio-0_2", feature = "with-async_std-1"))]
-=======
     /// This does not take priority over other messages.
-    #[cfg_attr(not(feature = "stable"), doc(cfg(feature = "with-async_std-1")))]
     #[cfg(any(
         doc,
         feature = "with-tokio-0_2",
         feature = "with-async_std-1",
         feature = "with-wasm_bindgen-0_2"
     ))]
->>>>>>> 0788eaef
+    #[cfg_attr(nightly, doc(cfg(feature = "with-tokio-0_2")))]
+    #[cfg_attr(nightly, doc(cfg(feature = "with-async_std-1")))]
+    #[cfg_attr(nightly, doc(cfg(feature = "with-wasm_bindgen-0_2")))]
     pub fn notify_after<M>(&mut self, duration: Duration, notification: M)
     where
         M: Message,
