--- conflicted
+++ resolved
@@ -206,8 +206,48 @@
     /// but it will not wait for the incoming stream of messages from addresses to end before
     /// returning - it will return as soon as the provided future does.
     ///
-    /// # Example
-    ///
+    /// ## Example
+    ///
+    /// ```rust
+    /// # use std::time::Duration;
+    /// use futures_util::FutureExt;
+    /// # use xtra::prelude::*;
+    /// # use smol::future;
+    /// # struct MyActor;
+    /// # #[async_trait] impl Actor for MyActor { type Stop = (); async fn stopped(self) {} }
+    ///
+    /// struct Stop;
+    /// struct Joining;
+    ///
+    /// #[async_trait]
+    /// impl Handler<Stop> for MyActor {
+    ///     type Return = ();
+    ///
+    ///     async fn handle(&mut self, _msg: Stop, ctx: &mut Context<Self>) {
+    ///         ctx.stop();
+    ///     }
+    /// }
+    ///
+    /// #[async_trait]
+    /// impl Handler<Joining> for MyActor {
+    ///     type Return = bool;
+    ///
+    ///     async fn handle(&mut self, _msg: Joining, ctx: &mut Context<Self>) -> bool {
+    ///         let addr = ctx.address().unwrap();
+    ///         let join = ctx.join(self, future::ready::<()>(()));
+    ///         let _ = addr.send(Stop).split_receiver().await;
+    ///
+    ///         // Actor is stopping, but the join should still evaluate correctly
+    ///         join.now_or_never().is_some()
+    ///     }
+    /// }
+    ///
+    /// # #[cfg(feature = "with-smol-1")]
+    /// # smol::block_on(async {
+    /// let addr = MyActor.create(None).spawn(&mut xtra::spawn::Smol::Global);
+    /// assert!(addr.is_connected());
+    /// assert_eq!(addr.send(Joining).await, Ok(true)); // Assert that the join did evaluate the future
+    /// # })
     #[cfg_attr(docsrs, doc("```"))]
     #[cfg_attr(docsrs, doc(include = "../examples/interleaved_messages.rs"))]
     #[cfg_attr(docsrs, doc("```"))]
@@ -216,48 +256,10 @@
         F: Future<Output = R>,
     {
         futures_util::pin_mut!(fut);
-
-        // TODO try simplify this
-        let rx = self.receiver.cloned_same_broadcast_mailbox();
-
-<<<<<<< HEAD
-        loop {
-            let (msg, unfinished) = {
-                let next_msg = rx.receive();
-=======
-        while self.running == RunningState::Running {
-            let (next_msg, unfinished) = {
-                let next_msg = future::select(addr_recv, broadcast_recv);
-                futures_util::pin_mut!(next_msg);
-                match future::select(fut, next_msg).await {
-                    Either::Left((future_res, _)) => return future_res,
-                    Either::Right(tuple) => tuple,
-                }
-            };
-
-            let msg = match next_msg {
-                Either::Left((res, other)) => {
-                    broadcast_recv = other;
-                    addr_recv = addr_rx.recv_async();
-                    Either::Right(res.unwrap())
-                }
-                Either::Right((res, other)) => {
-                    addr_recv = other;
-                    broadcast_recv = broadcast_rx.recv_async();
-                    Either::Left(res.unwrap())
-                }
-            };
-
-            // To avoid broadcast starvation, try receive a broadcast here
-            if let Ok(Some(broadcast)) = broadcast_rx.try_recv() {
-                self.tick(Either::Left(broadcast), actor).await;
-            }
-
-            self.tick(msg, actor).await;
-            fut = unfinished;
-        }
-
-        fut.await
+        match self.select(actor, fut).await {
+            Either::Left(res) => return res,
+            Either::Right(fut) => fut.await,
+        }
     }
 
     /// Handle any incoming messages for the actor while running a given future. This is similar to
@@ -301,10 +303,9 @@
     ///
     ///         let addr = ctx.address().unwrap();
     ///         let select = ctx.select(self, future::pending::<()>());
-    ///         let send = addr.send(Stop).split_receiver();
-    ///         send.await;
-    ///
-    ///         // Actor is no longer running, so this will return Err, even though the future will
+    ///         let _ = addr.send(Stop).split_receiver().await;
+    ///
+    ///         // Actor is stopping, so this will return Err, even though the future will
     ///         // usually never complete.
     ///         matches!(select.await, Either::Right(_))
     ///     }
@@ -319,25 +320,22 @@
     ///
     /// ```
     pub async fn select<F, R>(&mut self, actor: &mut A, mut fut: F) -> Either<R, F>
-    where
-        F: Future<Output = R> + Unpin,
+        where
+            F: Future<Output = R> + Unpin,
     {
-        if !self.handle_self_notifications(actor).await {
-            self.stop();
-        }
-
-        let addr_rx = self.receiver.clone();
-        let broadcast_rx = self.broadcast_receiver.clone();
-        let mut addr_recv = addr_rx.recv_async();
-        let mut broadcast_recv = broadcast_rx.recv_async();
-
         while self.running == RunningState::Running {
-            let (next_msg, unfinished) = {
-                let next_msg = future::select(addr_recv, broadcast_recv);
->>>>>>> ab753bc2
-                futures_util::pin_mut!(next_msg);
-                match future::select(fut, next_msg).await {
-                    Either::Left((future_res, _)) => return Either::Left(future_res),
+            let (msg, unfinished) = {
+                let  mut next_msg = self.receiver.receive();
+                match future::select(fut, &mut next_msg).await {
+                    Either::Left((future_res, _)) => {
+                        // TODO(?) should this be here? Preserves ordering but may increase time for
+                        // this future to return
+                        if let Some(msg) = next_msg.cancel() {
+                            self.tick(msg, actor).await;
+                        }
+
+                        return Either::Left(future_res)
+                    },
                     Either::Right(tuple) => tuple,
                 }
             };
