--- conflicted
+++ resolved
@@ -10,18 +10,11 @@
 use futures_util::future::{self, Either};
 use futures_util::FutureExt;
 
-<<<<<<< HEAD
-use crate::envelope::{Shutdown, Span};
+use crate::envelope::Shutdown;
 use crate::inbox::ActorMessage;
+use crate::instrumentation::Span;
 use crate::mailbox::Mailbox;
 use crate::{inbox, mailbox, Actor, Address, Error, WeakAddress};
-=======
-use crate::envelope::Shutdown;
-use crate::inbox::rx::ReceiveFuture as InboxReceiveFuture;
-use crate::inbox::ActorMessage;
-use crate::instrumentation::Span;
-use crate::{inbox, Actor, Address, Error, WeakAddress};
->>>>>>> 100195d8
 
 /// `Context` is used to control how the actor is managed and to get the actor's address from inside
 /// of a message handler. Keep in mind that if a free-floating `Context` (i.e not running an actor via
