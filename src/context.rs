use std::future::Future;
use std::marker::PhantomData;
use std::ops::ControlFlow;
use std::pin::Pin;
use std::task::Poll;
use std::{mem, task};

use futures_core::future::BoxFuture;
use futures_util::future::{self, Either};
use futures_util::FutureExt;

use crate::envelope::{Shutdown, Span};
<<<<<<< HEAD
use crate::inbox::rx::{RxRefCounter, RxStrong};
=======
use crate::inbox::rx::ReceiveFuture as InboxReceiveFuture;
>>>>>>> b8cb4c18
use crate::inbox::ActorMessage;
use crate::recv_future::{Message, ReceiveFuture};
use crate::{inbox, Actor, Address, Error, WeakAddress};

/// `Context` is used to control how the actor is managed and to get the actor's address from inside
/// of a message handler. Keep in mind that if a free-floating `Context` (i.e not running an actor via
/// [`Context::run`] exists, **it will prevent the actor's channel from being closed**, as more
/// actors that could still then be added to the address, so closing early, while maybe intuitive,
/// would be subtly wrong.
pub struct Context<A> {
    /// Whether this actor is running. If set to `false`, [`Context::tick`] will return
    /// `ControlFlow::Break` and [`Context::run`] will shut down the actor. This will not result
    /// in other actors on the same address stopping, though - [`Context::stop_all`] must be used
    /// to achieve this.
    pub running: bool,
    /// The actor's mailbox.
    mailbox: inbox::Receiver<A>,
}

impl<A: Actor> Context<A> {
    /// Creates a new actor context with a given mailbox capacity, returning an address to the actor
    /// and the context.
    ///
    /// This can be used to e.g. construct actors with cyclic dependencies.
    ///
    /// # Example
    ///
    /// ```rust
    /// # use xtra::prelude::*;
    /// #
    /// struct ActorA {
    ///     address: Address<ActorB>
    /// }
    ///
    /// struct ActorB {
    ///     address: Address<ActorA>
    /// }
    ///
    /// # #[async_trait] impl Actor for ActorA {type Stop = (); async fn stopped(self) -> Self::Stop {} }
    /// # #[async_trait] impl Actor for ActorB {type Stop = (); async fn stopped(self) -> Self::Stop {} }
    /// # async { // This does not actually run because there is nothing to assert
    /// let (addr_a, ctx_a) = Context::<ActorA>::new(Some(5));
    /// let (addr_b, ctx_b) = Context::<ActorB>::new(Some(5));
    ///
    /// smol::spawn(ctx_a.run(ActorA { address: addr_b })).detach();
    /// smol::spawn(ctx_b.run(ActorB { address: addr_a })).detach();
    /// # };
    ///
    /// ```
    pub fn new(message_cap: Option<usize>) -> (Address<A>, Self) {
        let (tx, rx) = inbox::new(message_cap);

        let context = Context {
            running: true,
            mailbox: rx,
        };

        (Address(tx), context)
    }

    /// Stop this actor as soon as it has finished processing current message. This means that the
    /// [`Actor::stopped`] method will be called. This will not stop all actors on the address.
    pub fn stop_self(&mut self) {
        self.running = false;
    }

    /// Stop all actors on this address.
    ///
    /// This is equivalent to calling [`Context::stop_self`] on all actors active on this address.
    pub fn stop_all(&mut self) {
        // We only need to shut down if there are still any strong senders left
        if let Some(sender) = self.mailbox.sender() {
            sender.stop_all_receivers();
        }
    }

    /// Get an address to the current actor if there are still external addresses to the actor.
    pub fn address(&self) -> Result<Address<A>, Error> {
        self.mailbox
            .sender()
            .ok_or(Error::Disconnected)
            .map(Address)
    }

    /// Get a weak address to the current actor.
    pub fn weak_address(&self) -> WeakAddress<A> {
        Address(self.mailbox.weak_sender())
    }

    /// Run the given actor's main loop, handling incoming messages to its mailbox.
    pub async fn run(mut self, mut actor: A) -> A::Stop {
        actor.started(&mut self).await;

        // Idk why anyone would do this, but we have to check that they didn't already stop the actor
        // in the started method, otherwise it would kinda be a bug
        if !self.running {
            return actor.stopped().await;
        }

        loop {
            match self.yield_once(&mut actor).await {
                ControlFlow::Continue(()) => {}
                ControlFlow::Break(()) => {
                    return actor.stopped().await;
                }
            }
        }
    }

    /// Get for the next message from the actor's mailbox.
    pub fn next_message(&self) -> ReceiveFuture<A> {
        ReceiveFuture::new(
            self.mailbox.inner.clone(),
            self.mailbox.broadcast_mailbox.clone(), // It is important to clone the `Arc` here otherwise the future will read from a new broadcast mailbox.
            self.mailbox.rc.increment(self.mailbox.inner.as_ref()),
        )
    }

    /// Handle one message and return whether to exit from the manage loop or not.
    ///
    /// Note that this will immediately create the message handler span if the `instrumentation`
    /// feature is enabled.
    pub fn tick<'a>(&'a mut self, msg: Message<A>, actor: &'a mut A) -> TickFuture<'a, A> {
        TickFuture::new(msg.0, actor, self)
    }

    /// Yields to the manager to handle one message, returning the actor should be shut down or not.
    pub async fn yield_once(&mut self, act: &mut A) -> ControlFlow<()> {
        self.tick(self.next_message().await, act).await
    }

    /// Joins on a future by handling all incoming messages whilst polling it. The future will
    /// always be polled to completion, even if the actor is stopped. If the actor is stopped,
    /// handling of messages will cease, and only the future will be polled. It is somewhat
    /// analagous to [`futures::join`](futures_util::future::join), but it will not wait for the
    /// incoming stream of messages from addresses to end before returning - it will return as soon
    /// as the provided future does. It will never cancel the handling of a message, even if the
    /// provided future completes first.
    ///
    /// This function explicitly breaks the invariant that an actor only handles one message at a
    /// time, as it lets other messages be handled inside of a handler. It is recommended to make
    /// sure that all internal state is finalised and consistent before calling this method.
    ///
    /// ## Example
    ///
    /// ```rust
    /// # use std::time::Duration;
    /// use futures_util::FutureExt;
    /// # use xtra::prelude::*;
    /// # use smol::future;
    /// # struct MyActor;
    /// # #[async_trait] impl Actor for MyActor { type Stop = (); async fn stopped(self) {} }
    ///
    /// struct Stop;
    /// struct Joining;
    ///
    /// #[async_trait]
    /// impl Handler<Stop> for MyActor {
    ///     type Return = ();
    ///
    ///     async fn handle(&mut self, _msg: Stop, ctx: &mut Context<Self>) {
    ///         ctx.stop_self();
    ///     }
    /// }
    ///
    /// #[async_trait]
    /// impl Handler<Joining> for MyActor {
    ///     type Return = bool;
    ///
    ///     async fn handle(&mut self, _msg: Joining, ctx: &mut Context<Self>) -> bool {
    ///         let addr = ctx.address().unwrap();
    ///         let join = ctx.join(self, future::ready::<()>(()));
    ///         let _ = addr.send(Stop).split_receiver().await;
    ///
    ///         // Actor is stopping, but the join should still evaluate correctly
    ///         join.now_or_never().is_some()
    ///     }
    /// }
    ///
    /// # #[cfg(feature = "smol")]
    /// # smol::block_on(async {
    /// let addr = xtra::spawn_smol(MyActor, None);
    /// assert!(addr.is_connected());
    /// assert_eq!(addr.send(Joining).await, Ok(true)); // Assert that the join did evaluate the future
    /// # })
    pub async fn join<F, R>(&mut self, actor: &mut A, fut: F) -> R
    where
        F: Future<Output = R>,
    {
        futures_util::pin_mut!(fut);
        match self.select(actor, fut).await {
            Either::Left(res) => res,
            Either::Right(fut) => fut.await,
        }
    }

    /// Handle any incoming messages for the actor while running a given future. This is similar to
    /// [`Context::join`], but will exit if the actor is stopped, returning the future. Returns
    /// `Ok` with the result of the future if it was successfully completed, or `Err` with the
    /// future if the actor was stopped before it could complete. In this way it is analagous to
    /// [`futures::select`](futures_util::future::select). However, it will never cancel the current
    /// message it is handling whilst waiting for the provided future, even if the provided future
    /// completes first.
    ///
    /// This function explicitly breaks the invariant that an actor only handles one message at a
    /// time, as it lets other messages be handled inside of a handler. It is recommended to make
    /// sure that all internal state is finalised and consistent before calling this method.
    ///
    /// ## Example
    ///
    /// ```rust
    /// # use std::time::Duration;
    /// use futures_util::future::Either;
    /// # use xtra::prelude::*;
    /// # use smol::future;
    /// # struct MyActor;
    /// # #[async_trait] impl Actor for MyActor { type Stop = (); async fn stopped(self) {} }
    ///
    /// struct Stop;
    /// struct Selecting;
    ///
    /// #[async_trait]
    /// impl Handler<Stop> for MyActor {
    ///     type Return = ();
    ///
    ///     async fn handle(&mut self, _msg: Stop, ctx: &mut Context<Self>) {
    ///         ctx.stop_self();
    ///     }
    /// }
    ///
    /// #[async_trait]
    /// impl Handler<Selecting> for MyActor {
    ///     type Return = bool;
    ///
    ///     async fn handle(&mut self, _msg: Selecting, ctx: &mut Context<Self>) -> bool {
    ///         // Actor is still running, so this will return Either::Left
    ///         match ctx.select(self, future::ready(1)).await {
    ///             Either::Left(ans) => println!("Answer is: {}", ans),
    ///             Either::Right(_) => panic!("How did we get here?"),
    ///         };
    ///
    ///         let addr = ctx.address().unwrap();
    ///         let select = ctx.select(self, future::pending::<()>());
    ///         let _ = addr.send(Stop).split_receiver().await;
    ///
    ///         // Actor is stopping, so this will return Err, even though the future will
    ///         // usually never complete.
    ///         matches!(select.await, Either::Right(_))
    ///     }
    /// }
    ///
    /// # #[cfg(feature = "smol")]
    /// # smol::block_on(async {
    /// let addr = xtra::spawn_smol(MyActor, None);
    /// assert!(addr.is_connected());
    /// assert_eq!(addr.send(Selecting).await, Ok(true)); // Assert that the select did end early
    /// # })
    ///
    /// ```
    pub async fn select<F, R>(&mut self, actor: &mut A, mut fut: F) -> Either<R, F>
    where
        F: Future<Output = R> + Unpin,
    {
        while self.running {
            let (msg, unfinished) = {
                let mut next_msg = self.next_message();
                match future::select(fut, &mut next_msg).await {
                    Either::Left((future_res, _)) => {
                        // Check if `ReceiveFuture` was in the process of handling a message.
                        // If yes, dispatch it, otherwise continue.
                        if let Some(message) = next_msg.now_or_never() {
                            self.tick(message, actor).await;
                        }

                        return Either::Left(future_res);
                    }
                    Either::Right(tuple) => tuple,
                }
            };

            self.tick(msg, actor).await;
            fut = unfinished;
        }

        Either::Right(fut)
    }

    pub(crate) fn flow(&self) -> ControlFlow<()> {
        if self.running {
            ControlFlow::Continue(())
        } else {
            ControlFlow::Break(())
        }
    }
}

// Need this manual impl to avoid `A: Clone` bound.
impl<A> Clone for Context<A> {
    fn clone(&self) -> Self {
        Self {
            running: self.running,
            mailbox: self.mailbox.clone(),
        }
    }
}

<<<<<<< HEAD
=======
/// A message sent to a given actor, or a notification that it should shut down.
pub struct Message<A>(pub(crate) ActorMessage<A>);

/// A future which will resolve to the next message to be handled by the actor.
///
/// # Cancellation safety
///
/// This future is cancellation-safe in that no messages will ever be lost, even if this future is
/// dropped half-way through. However, reinserting the message into the mailbox may mess with the
/// ordering of messages and they may be handled by the actor out of order.
///
/// If the order in which your actors process messages is not important to you, you can consider this
/// future to be fully cancellation-safe.
///
/// If you wish to maintain message ordering, you can use [`FutureExt::now_or_never`] to do a final
/// poll on the future. [`ReceiveFuture`] is guaranteed to complete in a single poll if it has
/// remaining work to do.
#[must_use = "Futures do nothing unless polled"]
pub struct ReceiveFuture<A>(InboxReceiveFuture<A>);

impl<A> Future for ReceiveFuture<A> {
    type Output = Message<A>;

    fn poll(mut self: Pin<&mut Self>, cx: &mut task::Context<'_>) -> Poll<Self::Output> {
        self.0.poll_unpin(cx).map(Message)
    }
}

impl<A> FusedFuture for ReceiveFuture<A> {
    fn is_terminated(&self) -> bool {
        self.0.is_terminated()
    }
}

>>>>>>> b8cb4c18
#[must_use = "Futures do nothing unless polled"]
pub struct TickFuture<'a, A> {
    state: TickState<'a, A>,
    span: Span,
}

impl<'a, A> TickFuture<'a, A> {
    /// Return the handler's [`tracing::Span`](https://docs.rs/tracing/latest/tracing/struct.Span.html),
    /// creating it if it has not already been created. This can be used to log messages into the
    /// span when required, such as if it is cancelled later due to a timeout.
    ///
    /// ```rust
    /// # use std::ops::ControlFlow;
    /// # use std::time::Duration;
    /// # use tokio::time::timeout;
    /// # use xtra::prelude::*;
    /// #
    /// # struct MyActor;
    /// # #[async_trait::async_trait] impl Actor for MyActor { type Stop = (); async fn stopped(self) {} }
    /// #
    /// # let mut actor = MyActor;
    /// # let (addr, mut ctx) = Context::<MyActor>::new(None);
    /// # drop(addr);
    /// # tokio::runtime::Runtime::new().unwrap().block_on(async {
    /// # actor.started(&mut ctx).await;
    /// #
    /// # loop {
    /// # let msg = ctx.next_message().await;
    ///  let mut fut = ctx.tick(msg, &mut actor);
    ///  let span = fut.get_or_create_span().clone();
    ///  match timeout(Duration::from_secs(1), fut).await {
    ///      Ok(ControlFlow::Continue(())) => (),
    ///      Ok(ControlFlow::Break(())) => break actor.stopped().await,
    ///      Err(_elapsed) => {
    ///          let _entered = span.enter();
    ///          span.record("interrupted", &"timed_out");
    ///          tracing::warn!(timeout_seconds = 1, "Handler execution timed out");
    ///      }
    ///  }
    /// # } })
    /// ```
    ///
    #[cfg(feature = "instrumentation")]
    pub fn get_or_create_span(&mut self) -> &tracing::Span {
        let span = mem::replace(&mut self.span.0, tracing::Span::none());
        *self = match mem::replace(&mut self.state, TickState::Done) {
            TickState::New { msg, act, ctx } => TickFuture::running(msg, act, ctx),
            state => TickFuture {
                state,
                span: Span(span),
            },
        };

        &self.span.0
    }

    fn running(msg: ActorMessage<A>, act: &'a mut A, ctx: &'a mut Context<A>) -> TickFuture<'a, A> {
        let (fut, span) = match msg {
            ActorMessage::ToOneActor(msg) => msg.handle(act, ctx),
            ActorMessage::ToAllActors(msg) => msg.handle(act, ctx),
            ActorMessage::Shutdown => Shutdown::handle(ctx),
        };

        TickFuture {
            state: TickState::Running {
                fut,
                phantom: PhantomData,
            },
            span,
        }
    }
}

enum TickState<'a, A> {
    New {
        msg: ActorMessage<A>,
        act: &'a mut A,
        ctx: &'a mut Context<A>,
    },
    Running {
        fut: BoxFuture<'a, ControlFlow<()>>,
        phantom: PhantomData<fn(&'a A)>,
    },
    Done,
}

impl<'a, A> TickFuture<'a, A> {
    fn new(msg: ActorMessage<A>, act: &'a mut A, ctx: &'a mut Context<A>) -> Self {
        TickFuture {
            state: TickState::New { msg, act, ctx },
            span: Span(
                #[cfg(feature = "instrumentation")]
                tracing::Span::none(),
            ),
        }
    }
}

impl<'a, A> Future for TickFuture<'a, A> {
    type Output = ControlFlow<()>;

    fn poll(mut self: Pin<&mut Self>, cx: &mut task::Context<'_>) -> Poll<Self::Output> {
        match mem::replace(&mut self.state, TickState::Done) {
            TickState::New { msg, act, ctx } => {
                *self = TickFuture::running(msg, act, ctx);
                self.poll(cx)
            }
            TickState::Running { mut fut, phantom } => {
                match self.span.in_scope(|| fut.poll_unpin(cx)) {
                    Poll::Ready(flow) => Poll::Ready(flow),
                    Poll::Pending => {
                        self.state = TickState::Running { fut, phantom };
                        Poll::Pending
                    }
                }
            }
            TickState::Done => panic!("Polled after completion"),
        }
    }
}<|MERGE_RESOLUTION|>--- conflicted
+++ resolved
@@ -10,11 +10,6 @@
 use futures_util::FutureExt;
 
 use crate::envelope::{Shutdown, Span};
-<<<<<<< HEAD
-use crate::inbox::rx::{RxRefCounter, RxStrong};
-=======
-use crate::inbox::rx::ReceiveFuture as InboxReceiveFuture;
->>>>>>> b8cb4c18
 use crate::inbox::ActorMessage;
 use crate::recv_future::{Message, ReceiveFuture};
 use crate::{inbox, Actor, Address, Error, WeakAddress};
@@ -126,11 +121,13 @@
 
     /// Get for the next message from the actor's mailbox.
     pub fn next_message(&self) -> ReceiveFuture<A> {
-        ReceiveFuture::new(
+        // It is important to clone the `Arc` here otherwise the future will read from a new broadcast mailbox.
+        let receiver = inbox::Receiver::with_broadcast_mailbox(
             self.mailbox.inner.clone(),
-            self.mailbox.broadcast_mailbox.clone(), // It is important to clone the `Arc` here otherwise the future will read from a new broadcast mailbox.
-            self.mailbox.rc.increment(self.mailbox.inner.as_ref()),
-        )
+            self.mailbox.broadcast_mailbox.clone(),
+        );
+
+        ReceiveFuture::new(receiver)
     }
 
     /// Handle one message and return whether to exit from the manage loop or not.
@@ -321,43 +318,6 @@
     }
 }
 
-<<<<<<< HEAD
-=======
-/// A message sent to a given actor, or a notification that it should shut down.
-pub struct Message<A>(pub(crate) ActorMessage<A>);
-
-/// A future which will resolve to the next message to be handled by the actor.
-///
-/// # Cancellation safety
-///
-/// This future is cancellation-safe in that no messages will ever be lost, even if this future is
-/// dropped half-way through. However, reinserting the message into the mailbox may mess with the
-/// ordering of messages and they may be handled by the actor out of order.
-///
-/// If the order in which your actors process messages is not important to you, you can consider this
-/// future to be fully cancellation-safe.
-///
-/// If you wish to maintain message ordering, you can use [`FutureExt::now_or_never`] to do a final
-/// poll on the future. [`ReceiveFuture`] is guaranteed to complete in a single poll if it has
-/// remaining work to do.
-#[must_use = "Futures do nothing unless polled"]
-pub struct ReceiveFuture<A>(InboxReceiveFuture<A>);
-
-impl<A> Future for ReceiveFuture<A> {
-    type Output = Message<A>;
-
-    fn poll(mut self: Pin<&mut Self>, cx: &mut task::Context<'_>) -> Poll<Self::Output> {
-        self.0.poll_unpin(cx).map(Message)
-    }
-}
-
-impl<A> FusedFuture for ReceiveFuture<A> {
-    fn is_terminated(&self) -> bool {
-        self.0.is_terminated()
-    }
-}
-
->>>>>>> b8cb4c18
 #[must_use = "Futures do nothing unless polled"]
 pub struct TickFuture<'a, A> {
     state: TickState<'a, A>,
