--- conflicted
+++ resolved
@@ -11,13 +11,7 @@
 use crate::chan::ActorMessage;
 use crate::envelope::Shutdown;
 use crate::instrumentation::Span;
-<<<<<<< HEAD
 use crate::{Actor, Mailbox};
-=======
-use crate::mailbox::Mailbox;
-use crate::recv_future::{Message, ReceiveFuture};
-use crate::{chan, Actor, Address, Error, WeakAddress};
->>>>>>> 09612869
 
 /// `Context` is used to control how the actor is managed and to get the actor's address from inside
 /// of a message handler.
@@ -26,51 +20,7 @@
     pub(crate) mailbox: &'m mut Mailbox<A>,
 }
 
-<<<<<<< HEAD
 impl<'m, A: Actor> Context<'m, A> {
-=======
-impl<A: Actor> Context<A> {
-    /// Creates a new actor context with a given mailbox capacity, returning an address to the actor
-    /// and the context.
-    ///
-    /// This can be used to e.g. construct actors with cyclic dependencies.
-    ///
-    /// # Example
-    ///
-    /// ```rust
-    /// # use xtra::prelude::*;
-    /// #
-    /// struct ActorA {
-    ///     address: Address<ActorB>
-    /// }
-    ///
-    /// struct ActorB {
-    ///     address: Address<ActorA>
-    /// }
-    ///
-    /// # #[async_trait] impl Actor for ActorA {type Stop = (); async fn stopped(self) -> Self::Stop {} }
-    /// # #[async_trait] impl Actor for ActorB {type Stop = (); async fn stopped(self) -> Self::Stop {} }
-    /// # async { // This does not actually run because there is nothing to assert
-    /// let (addr_a, ctx_a) = Context::<ActorA>::new(Some(5));
-    /// let (addr_b, ctx_b) = Context::<ActorB>::new(Some(5));
-    ///
-    /// smol::spawn(ctx_a.run(ActorA { address: addr_b })).detach();
-    /// smol::spawn(ctx_b.run(ActorB { address: addr_a })).detach();
-    /// # };
-    ///
-    /// ```
-    pub fn new(message_cap: Option<usize>) -> (Address<A>, Self) {
-        let (tx, rx) = chan::new(message_cap);
-
-        let context = Context {
-            running: true,
-            mailbox: Mailbox::new(rx),
-        };
-
-        (Address(tx), context)
-    }
-
->>>>>>> 09612869
     /// Stop this actor as soon as it has finished processing current message. This means that the
     /// [`Actor::stopped`] method will be called. This will not stop all actors on the address.
     pub fn stop_self(&mut self) {
