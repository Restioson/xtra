--- conflicted
+++ resolved
@@ -206,13 +206,8 @@
         // Idk why anyone would do this, but we have to check that they didn't do ctx.stop()
         // in the started method, otherwise it would kinda be a bug
         if !self.check_running(&mut actor).await {
-<<<<<<< HEAD
-            actor.stopped().await;
-            return;
-=======
             self.stop_all();
             return actor.stopped().await;
->>>>>>> 500cdf66
         }
 
         // Similar to above
@@ -224,22 +219,25 @@
         let addr_rx = self.receiver.clone();
         let broadcast_rx = self.broadcast_receiver.clone();
 
-        let mut addr_recv = addr_rx.recv_async().fuse();
-        let mut broadcast_recv = broadcast_rx.recv_async().fuse();
+        let mut addr_recv = addr_rx.recv_async();
+        let mut broadcast_recv = broadcast_rx.recv_async();
 
         loop {
-            let msg = futures_util::select! {
-                msg = addr_recv => {
-                    addr_recv = addr_rx.recv_async().fuse();
-
-                    Either::Right(msg.unwrap())
-                }
-                msg = broadcast_recv => {
-                    broadcast_recv = broadcast_rx.recv_async().fuse();
-
-<<<<<<< HEAD
-                    Either::Left(msg.unwrap())
-=======
+            let next = future::select(addr_recv, broadcast_recv).await;
+
+            let msg = match next {
+                Either::Left((res, other)) => {
+                    broadcast_recv = other;
+                    addr_recv = addr_rx.recv_async();
+                    Either::Right(res.unwrap())
+                }
+                Either::Right((res, other)) => {
+                    addr_recv = other;
+                    broadcast_recv = broadcast_rx.recv_async();
+                    Either::Left(res.unwrap())
+                }
+            };
+
             // To avoid broadcast starvation, try receive a broadcast here
             if let Ok(Some(broadcast)) = broadcast_rx.try_recv() {
                 match self.tick(Either::Left(broadcast), &mut actor).await {
@@ -247,9 +245,8 @@
                     ContinueManageLoop::ExitImmediately => {
                         return actor.stopped().await;
                     }
->>>>>>> 500cdf66
-                }
-            };
+                }
+            }
 
             match self.tick(msg, &mut actor).await {
                 ContinueManageLoop::Yes => {}
@@ -296,15 +293,17 @@
     }
 
     /// This is a combinator to avoid holding !Sync references across await points
-    async fn recv_once(&self) -> Either<BroadcastMessage<A>, AddressMessage<A>> {
-        futures_util::select! {
-            msg = self.broadcast_receiver.recv_async().fuse() => {
-                Either::Left(msg.unwrap())
-            }
-            msg = self.receiver.recv_async().fuse() => {
-                Either::Right(msg.unwrap())
-            }
-        }
+    fn recv_once(
+        &self,
+    ) -> impl Future<Output = Either<BroadcastMessage<A>, AddressMessage<A>>> + '_ {
+        future::select(
+            self.broadcast_receiver.recv_async(),
+            self.receiver.recv_async(),
+        )
+        .map(|next| match next {
+            Either::Left((res, _)) => Either::Left(res.unwrap()),
+            Either::Right((res, _)) => Either::Right(res.unwrap()),
+        })
     }
 
     /// Yields to the manager to handle one message.
@@ -338,28 +337,39 @@
 
         let addr_rx = self.receiver.clone();
         let broadcast_rx = self.broadcast_receiver.clone();
-        let mut addr_recv = addr_rx.recv_async().fuse();
-        let mut broadcast_recv = broadcast_rx.recv_async().fuse();
-        let mut fut = fut.fuse();
+        let mut addr_recv = addr_rx.recv_async();
+        let mut broadcast_recv = broadcast_rx.recv_async();
 
         loop {
-            let msg = futures_util::select! {
-                msg = addr_recv => {
-                    addr_recv = addr_rx.recv_async().fuse();
-
-                    Either::Right(msg.unwrap())
-                }
-                msg = broadcast_recv => {
-                    broadcast_recv = broadcast_rx.recv_async().fuse();
-
-                    Either::Left(msg.unwrap())
-                }
-                result = fut => {
-                    return result
+            let (next_msg, unfinished) = {
+                let next_msg = future::select(addr_recv, broadcast_recv);
+                futures_util::pin_mut!(next_msg);
+                match future::select(fut, next_msg).await {
+                    Either::Left((future_res, _)) => break future_res,
+                    Either::Right(tuple) => tuple,
                 }
             };
 
+            let msg = match next_msg {
+                Either::Left((res, other)) => {
+                    broadcast_recv = other;
+                    addr_recv = addr_rx.recv_async();
+                    Either::Right(res.unwrap())
+                }
+                Either::Right((res, other)) => {
+                    addr_recv = other;
+                    broadcast_recv = broadcast_rx.recv_async();
+                    Either::Left(res.unwrap())
+                }
+            };
+
+            // To avoid broadcast starvation, try receive a broadcast here
+            if let Ok(Some(broadcast)) = broadcast_rx.try_recv() {
+                self.tick(Either::Left(broadcast), actor).await;
+            }
+
             self.tick(msg, actor).await;
+            fut = unfinished;
         }
     }
 
