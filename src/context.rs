--- conflicted
+++ resolved
@@ -444,13 +444,10 @@
 
     /// Notify the actor with a message after a certain duration has elapsed. This does not take
     /// priority over other messages.
-<<<<<<< HEAD
     ///
     /// This function is subject to back-pressure by the actor's mailbox. If the mailbox is full once
     /// the timer expires, the future will continue to block until the message is delivered.
-=======
     #[cfg(feature = "timing")]
->>>>>>> add9f922
     pub fn notify_after<M>(
         &mut self,
         duration: Duration,
