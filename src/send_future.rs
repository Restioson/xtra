use std::future::Future;
use std::marker::PhantomData;
use std::mem;
use std::pin::Pin;
use std::task::{Context, Poll};

use futures_core::FusedFuture;
use futures_util::FutureExt;

use crate::envelope::ReturningEnvelope;
use crate::inbox::tx::TxRefCounter;
use crate::inbox::SentMessage;
use crate::receiver::Receiver;
use crate::refcount::{RefCounter, Strong};
use crate::send_future::private::SetPriority;
use crate::{inbox, Error, Handler};

/// A [`Future`] that represents the state of sending a message to an actor.
///
/// By default, a [`SendFuture`] will resolve to the return value of the handler (see [`Handler::Return`](crate::Handler::Return)).
/// This behaviour can be changed by calling [`split_receiver`](SendFuture::split_receiver).
///
/// A [`SendFuture`] whose [`Receiver`] has been split off will resolve once the message is successfully queued into the actor's mailbox and resolve to the [`Receiver`].
/// The [`Receiver`] itself is a future that will resolve to the return value of the [`Handler`](crate::Handler).
///
/// In case an actor's mailbox is bounded, [`SendFuture`] will yield `Pending` until the message is queued successfully.
/// This allows an actor to exercise backpressure on its users.
#[must_use = "Futures do nothing unless polled"]
pub struct SendFuture<R, F, TResolveMarker> {
    inner: SendFutureInner<R, F>,
    phantom: PhantomData<TResolveMarker>,
}

/// Marker type for resolving the [`SendFuture`] to the return value of the [`Handler`](crate::Handler).
pub enum ResolveToHandlerReturn {}

/// Marker type for resolving the [`SendFuture`] to a [`Receiver`] once the message is queued into the actor's mailbox.
///
/// The [`Receiver`] can be used to await the completion of the handler separately.
pub enum ResolveToReceiver {}

enum SendFutureInner<R, F> {
    Sending(F),
    Receiving(Receiver<R>),
    Done,
}

impl<R, F> SendFuture<R, F, ResolveToHandlerReturn> {
    /// Split off a [`Receiver`] from this [`SendFuture`].
    ///
    /// Splitting off a [`Receiver`] allows you to await the completion of the [`Handler`](crate::Handler) separately from the queuing of the message into the actor's mailbox.
    ///
    /// Calling this function will change the [`Output`](Future::Output) of this [`Future`] from [`Handler::Return`](crate::Handler::Return) to [`Receiver<Handler::Return>`](Receiver<crate::Handler::Return>).
    pub fn split_receiver(self) -> SendFuture<R, F, ResolveToReceiver> {
        SendFuture {
            inner: self.inner,
            phantom: PhantomData,
        }
    }
}

pub(crate) mod private {
    pub trait SetPriority {
        fn set_priority(&mut self, priority: u32);
    }
}

impl<R, F, TResolveMarker> SendFuture<R, F, TResolveMarker>
where
    F: SetPriority,
{
    /// Set the priority of a given message. See [`Address`](crate::Address) documentation for more info.
    ///
    /// Panics if this future has already been polled.
    pub fn priority(mut self, new_priority: u32) -> Self {
        match &mut self.inner {
            SendFutureInner::Sending(inner) => inner.set_priority(new_priority),
            SendFutureInner::Receiving(_) => {
                panic!("setting priority after polling is unsupported")
            }
            SendFutureInner::Done => panic!("setting priority after polling is unsupported"),
        }

        SendFuture {
            inner: self.inner,
            phantom: PhantomData,
        }
    }
}

impl<R> SendFuture<R, ActorErasedSending<R>, ResolveToHandlerReturn> {
    pub(crate) fn sending_erased<M, A, Rc>(message: M, sender: inbox::Sender<A, Rc>) -> Self
    where
        Rc: TxRefCounter,
        A: Handler<M, Return = R>,
        M: Send + 'static,
        R: Send + 'static,
    {
        let (envelope, rx) = ReturningEnvelope::<A, M, R>::new(message, 0);

        Self {
            inner: SendFutureInner::Sending(ActorErasedSending {
<<<<<<< HEAD
                future: Box::new(sender.send(SentMessage::msg_to_one::<M>(msg))),
=======
                future: Box::new(sender.send(SentMessage::ToOneActor(Box::new(envelope)))),
>>>>>>> 7b0b6ea9
                rx: Some(rx),
            }),
            phantom: PhantomData,
        }
    }
}

impl<A, R, Rc: RefCounter> SendFuture<R, NameableSending<A, R, Rc>, ResolveToHandlerReturn> {
    /// Construct a [`SendFuture`] that contains the actor's name in its type.
    ///
    /// Compared to [`SendFuture::sending_erased`], this function avoids one allocation.
    pub(crate) fn sending_named<M>(message: M, sender: inbox::Sender<A, Rc>) -> Self
    where
        A: Handler<M, Return = R>,
        M: Send + 'static,
        R: Send + 'static,
    {
        let (envelope, rx) = ReturningEnvelope::<A, M, R>::new(message, 0);

        Self {
            inner: SendFutureInner::Sending(NameableSending {
<<<<<<< HEAD
                inner: sender.send(SentMessage::msg_to_one::<M>(msg)),
=======
                inner: sender.send(SentMessage::ToOneActor(Box::new(envelope))),
>>>>>>> 7b0b6ea9
                receiver: Some(Receiver::new(rx)),
            }),
            phantom: PhantomData,
        }
    }
}

/// "Sending" state of [`SendFuture`] for cases where the actor type is known and we can there refer to it by name.
pub struct NameableSending<A, R, Rc: RefCounter = Strong> {
    inner: inbox::SendFuture<A, Rc>,
    receiver: Option<Receiver<R>>,
}

impl<A, R, Rc: RefCounter> SetPriority for NameableSending<A, R, Rc> {
    fn set_priority(&mut self, priority: u32) {
        self.inner.set_priority(priority)
    }
}

impl<A, R, Rc: RefCounter> Future for NameableSending<A, R, Rc> {
    type Output = Receiver<R>;

    fn poll(self: Pin<&mut Self>, cx: &mut Context<'_>) -> Poll<Self::Output> {
        let this = self.get_mut();

        let result = futures_util::ready!(this.inner.poll_unpin(cx));

        match result {
            Ok(()) => Poll::Ready(this.receiver.take().expect("polled after completion")),
            Err(_) => Poll::Ready(Receiver::disconnected()),
        }
    }
}

pub(crate) trait SendingWithSetPriority<T>:
    Send + 'static + Unpin + Future<Output = T> + SetPriority
{
}

impl<T, F> SendingWithSetPriority<T> for F where
    F: Send + 'static + Unpin + Future<Output = T> + SetPriority
{
}

type BoxedSending<T> = Box<dyn SendingWithSetPriority<T>>;

/// "Sending" state of [`SendFuture`] for cases where the actor type is erased.
pub struct ActorErasedSending<R> {
    future: BoxedSending<Result<(), Error>>,
    rx: Option<catty::Receiver<R>>,
}

impl<R> Future for ActorErasedSending<R> {
    type Output = Receiver<R>;

    fn poll(mut self: Pin<&mut Self>, cx: &mut Context<'_>) -> Poll<Self::Output> {
        match self.future.poll_unpin(cx) {
            Poll::Ready(Ok(())) => Poll::Ready(Receiver::new(
                self.rx
                    .take()
                    .expect("polling after completion not supported"),
            )),
            Poll::Ready(Err(_)) => Poll::Ready(Receiver::disconnected()),
            Poll::Pending => Poll::Pending,
        }
    }
}

impl<R> SetPriority for ActorErasedSending<R> {
    fn set_priority(&mut self, priority: u32) {
        self.future.set_priority(priority)
    }
}

impl<R, F> Future for SendFuture<R, F, ResolveToHandlerReturn>
where
    F: Future<Output = Receiver<R>> + Unpin,
{
    type Output = Result<R, Error>;

    fn poll(self: Pin<&mut Self>, ctx: &mut Context) -> Poll<Self::Output> {
        let this = self.get_mut();

        match mem::replace(&mut this.inner, SendFutureInner::Done) {
            SendFutureInner::Sending(mut send_fut) => match send_fut.poll_unpin(ctx) {
                Poll::Ready(rx) => {
                    this.inner = SendFutureInner::Receiving(rx);
                    this.poll_unpin(ctx)
                }
                Poll::Pending => {
                    this.inner = SendFutureInner::Sending(send_fut);
                    Poll::Pending
                }
            },
            SendFutureInner::Receiving(mut rx) => match rx.poll_unpin(ctx) {
                Poll::Ready(item) => {
                    this.inner = SendFutureInner::Done;
                    Poll::Ready(item)
                }
                Poll::Pending => {
                    this.inner = SendFutureInner::Receiving(rx);
                    Poll::Pending
                }
            },
            SendFutureInner::Done => {
                panic!("Polled after completion")
            }
        }
    }
}

impl<R, F> Future for SendFuture<R, F, ResolveToReceiver>
where
    F: Future<Output = Receiver<R>> + Unpin,
{
    type Output = Receiver<R>;

    fn poll(self: Pin<&mut Self>, ctx: &mut Context) -> Poll<Self::Output> {
        let this = self.get_mut();

        match mem::replace(&mut this.inner, SendFutureInner::Done) {
            SendFutureInner::Sending(mut send_fut) => match send_fut.poll_unpin(ctx) {
                Poll::Ready(rx) => {
                    this.inner = SendFutureInner::Receiving(rx);
                    this.poll_unpin(ctx)
                }
                Poll::Pending => {
                    this.inner = SendFutureInner::Sending(send_fut);
                    Poll::Pending
                }
            },
            SendFutureInner::Receiving(rx) => {
                this.inner = SendFutureInner::Done;
                Poll::Ready(rx)
            }
            SendFutureInner::Done => {
                panic!("Polled after completion")
            }
        }
    }
}

impl<R, F, TResolveMarker> FusedFuture for SendFuture<R, F, TResolveMarker>
where
    Self: Future,
{
    fn is_terminated(&self) -> bool {
        matches!(self.inner, SendFutureInner::Done)
    }
}<|MERGE_RESOLUTION|>--- conflicted
+++ resolved
@@ -100,11 +100,7 @@
 
         Self {
             inner: SendFutureInner::Sending(ActorErasedSending {
-<<<<<<< HEAD
-                future: Box::new(sender.send(SentMessage::msg_to_one::<M>(msg))),
-=======
-                future: Box::new(sender.send(SentMessage::ToOneActor(Box::new(envelope)))),
->>>>>>> 7b0b6ea9
+                future: Box::new(sender.send(SentMessage::msg_to_one::<M>(Box::new(envelope)))),
                 rx: Some(rx),
             }),
             phantom: PhantomData,
@@ -126,11 +122,7 @@
 
         Self {
             inner: SendFutureInner::Sending(NameableSending {
-<<<<<<< HEAD
-                inner: sender.send(SentMessage::msg_to_one::<M>(msg)),
-=======
-                inner: sender.send(SentMessage::ToOneActor(Box::new(envelope))),
->>>>>>> 7b0b6ea9
+                inner: sender.send(SentMessage::msg_to_one::<M>(Box::new(envelope))),
                 receiver: Some(Receiver::new(rx)),
             }),
             phantom: PhantomData,
