//! Latency is prioritised over most accurate prioritisation. Specifically, at most one low priority
//! message may be handled before piled-up higher priority messages will be handled.

pub mod rx;
pub mod tx;
mod waiting_receiver;
mod waiting_sender;

use std::cmp::Ordering;
use std::collections::{BinaryHeap, VecDeque};
use std::sync::atomic::AtomicUsize;
use std::sync::{atomic, Arc, Mutex, Weak};
use std::{cmp, mem};

use event_listener::{Event, EventListener};
pub use rx::Receiver;
pub use tx::Sender;
pub use waiting_sender::WaitingSender;

use crate::envelope::{BroadcastEnvelope, MessageEnvelope, Shutdown};
use crate::inbox::tx::TxStrong;
use crate::inbox::waiting_receiver::WaitingReceiver;
use crate::{Actor, Error};

pub type MessageToOne<A> = Box<dyn MessageEnvelope<Actor = A>>;
pub type MessageToAll<A> = Arc<dyn BroadcastEnvelope<Actor = A>>;

type BroadcastQueue<A> = spin::Mutex<BinaryHeap<ByPriority<MessageToAll<A>>>>;

/// Create an actor mailbox, returning a sender and receiver for it. The given capacity is applied
/// severally to each send type - priority, ordered, and broadcast.
pub fn new<A>(capacity: Option<usize>) -> (Sender<A, TxStrong>, Receiver<A>) {
    let inner = Arc::new(Chan::new(capacity));

    let tx = Sender::new(inner.clone());
    let rx = Receiver::new(inner);

    (tx, rx)
}

// Public because of private::RefCounterInner. This should never actually be exported, though.
pub struct Chan<A> {
    chan: Mutex<ChanInner<A>>,
    on_shutdown: Event,
    sender_count: AtomicUsize,
    receiver_count: AtomicUsize,
}

impl<A> Chan<A> {
    pub fn new(capacity: Option<usize>) -> Self {
        Self {
            chan: Mutex::new(ChanInner::new(capacity)),
            on_shutdown: Event::new(),
            sender_count: AtomicUsize::new(0),
            receiver_count: AtomicUsize::new(0),
        }
    }

    pub fn increment_receiver_count(&self) {
        self.receiver_count.fetch_add(1, atomic::Ordering::Relaxed);
    }

    pub fn decrement_receiver_count(&self) {
        // Memory orderings copied from Arc::drop
        if self.receiver_count.fetch_sub(1, atomic::Ordering::Release) != 1 {
            return;
        }

        atomic::fence(atomic::Ordering::Acquire);

        self.shutdown_waiting_senders();
    }

    /// Creates a new broadcast mailbox on this channel.
    fn new_broadcast_mailbox(&self) -> Arc<BroadcastQueue<A>> {
        let mailbox = Arc::new(spin::Mutex::new(BinaryHeap::new()));
        self.chan
            .lock()
            .unwrap()
            .broadcast_queues
            .push(Arc::downgrade(&mailbox));

        mailbox
    }

    fn try_recv(
        &self,
        broadcast_mailbox: &BroadcastQueue<A>,
    ) -> Result<ActorMessage<A>, WaitingReceiver<A>> {
        // Lock `ChanInner` as the first thing. This avoids race conditions in modifying the broadcast mailbox.
        let mut inner = self.chan.lock().unwrap();

        // lock broadcast mailbox for as short as possible
        let broadcast_priority = {
            // Peek priorities in order to figure out which channel should be taken from
            broadcast_mailbox.lock().peek().map(|it| it.priority())
        };

        let shared_priority: Option<Priority> = inner.priority_queue.peek().map(|it| it.priority());

        // Try take from ordered channel
        if cmp::max(shared_priority, broadcast_priority) <= Some(Priority::Valued(0)) {
            if let Some(msg) = inner.pop_ordered() {
                return Ok(msg.into());
            }
        }

        // Choose which priority channel to take from
        match shared_priority.cmp(&broadcast_priority) {
            // Shared priority is greater or equal (and it is not empty)
            Ordering::Greater | Ordering::Equal if shared_priority.is_some() => {
                Ok(inner.pop_priority().unwrap().into())
            }
            // Shared priority is less - take from broadcast
            Ordering::Less => Ok(inner.pop_broadcast(broadcast_mailbox).unwrap().into()),
            // Equal, but both are empty, so wait or exit if shutdown
            _ => {
                // on_shutdown is only notified with inner locked, and it's locked here, so no race
                if self.sender_count.load(atomic::Ordering::SeqCst) == 0 {
                    return Ok(ActorMessage::Shutdown);
                }

                let (receiver, handle) = WaitingReceiver::new();

                inner.waiting_receivers_handles.push_back(handle);
                Err(receiver)
            }
        }
    }

    pub fn is_connected(&self) -> bool {
        self.receiver_count.load(atomic::Ordering::SeqCst) > 0
            && self.sender_count.load(atomic::Ordering::SeqCst) > 0
    }

    pub fn len(&self) -> usize {
        let inner = self.chan.lock().unwrap();
        inner.broadcast_tail + inner.ordered_queue.len() + inner.priority_queue.len()
    }

    pub fn capacity(&self) -> Option<usize> {
        self.chan.lock().unwrap().capacity
    }

    /// Shutdown all [`WaitingReceiver`]s in this channel.
    fn shutdown_waiting_receivers(&self) {
        let waiting_rx = {
            let mut inner = match self.chan.lock() {
                Ok(lock) => lock,
                Err(_) => return, // Poisoned, ignore
            };

            // We don't need to notify on_shutdown here, as that is only used by senders
            // Receivers will be woken with the fulfills below, or they will realise there are
            // no senders when they check the tx refcount

            mem::take(&mut inner.waiting_receivers_handles)
        };

        for rx in waiting_rx {
            rx.notify_channel_shutdown();
        }
    }

    pub fn shutdown_all_receivers(&self)
    where
        A: Actor,
    {
        self.chan
            .lock()
            .unwrap()
            .send_broadcast(Arc::new(Shutdown::new()));
    }

    /// Shutdown all [`WaitingSender`]s in this channel.
    fn shutdown_waiting_senders(&self) {
        let mut inner = match self.chan.lock() {
            Ok(lock) => lock,
            Err(_) => return, // Poisoned, ignore
        };

        self.on_shutdown.notify(usize::MAX);

        // Let any outstanding messages drop
        inner.ordered_queue.clear();
        inner.priority_queue.clear();
        inner.broadcast_queues.clear();

        // Close (and potentially wake) outstanding waiting senders
        inner.waiting_send_to_one.clear();
        inner.waiting_send_to_all.clear();
    }

    pub fn disconnect_listener(&self) -> Option<EventListener> {
        // Listener is created before checking connectivity to avoid the following race scenario:
        //
        // 1. is_connected returns true
        // 2. on_shutdown is notified
        // 3. listener is registered
        //
        // The listener would never be woken in this scenario, as the notification preceded its
        // creation.
        let listener = self.on_shutdown.listen();

        if self.is_connected() {
            Some(listener)
        } else {
            None
        }
    }

    /// Re-queue the given message.
    ///
    /// Normally, messages are delivered from the inbox straight to the actor. It can however happen
    /// that this process gets cancelled. In that case, this function can be used to re-queue the
    /// given message so it does not get lost.
    ///
    /// Note that the ordering of messages in the queues may be slightly off with this function.
    fn requeue_message(&self, msg: MessageToOne<A>) {
        let mut inner = match self.chan.lock() {
            Ok(lock) => lock,
            Err(_) => return, // If we can't lock the inner channel, there is nothing we can do.
        };

        if let Err(msg) = inner.try_fulfill_receiver(msg) {
            if msg.priority() == Priority::default() {
                // Preserve ordering as much as possible by pushing to the front
                inner.ordered_queue.push_front(msg)
            } else {
                inner.priority_queue.push(ByPriority(msg));
            }
        }
    }
}

pub trait TrySend<M> {
    fn try_send(&self, message: M) -> Result<Result<(), MailboxFull<M>>, Error>;
}

impl<A> TrySend<MessageToOne<A>> for Chan<A> {
    fn try_send(
        &self,
        mut message: MessageToOne<A>,
    ) -> Result<Result<(), MailboxFull<MessageToOne<A>>>, Error> {
        if !self.is_connected() {
            return Err(Error::Disconnected);
        }

        message.start_span();

        let mut inner = self.chan.lock().unwrap();

        let unfulfilled_msg = if let Err(msg) = inner.try_fulfill_receiver(message) {
            msg
        } else {
            return Ok(Ok(()));
        };

        match unfulfilled_msg {
            m if m.priority() == Priority::default() && !inner.is_ordered_full() => {
                inner.ordered_queue.push_back(m);
            }
            m if m.priority() != Priority::default() && !inner.is_priority_full() => {
                inner.priority_queue.push(ByPriority(m));
            }
            _ => {
                let (handle, waiting) = WaitingSender::new(unfulfilled_msg);
                inner.waiting_send_to_one.push_back(handle);

                return Ok(Err(MailboxFull(waiting)));
            }
        };

        Ok(Ok(()))
    }
}

impl<A> TrySend<MessageToAll<A>> for Chan<A> {
    fn try_send(
        &self,
        mut message: MessageToAll<A>,
    ) -> Result<Result<(), MailboxFull<MessageToAll<A>>>, Error> {
        if !self.is_connected() {
            return Err(Error::Disconnected);
        }

        Arc::get_mut(&mut message)
            .expect("calling after try_send not supported")
            .start_span();

        let mut inner = self.chan.lock().unwrap();

        if inner.is_broadcast_full() {
            let (handle, waiting) = WaitingSender::new(message);
            inner.waiting_send_to_all.push_back(handle);

            return Ok(Err(MailboxFull(waiting)));
        }

        inner.send_broadcast(message);

        Ok(Ok(()))
    }
}

struct ChanInner<A> {
    capacity: Option<usize>,
    ordered_queue: VecDeque<MessageToOne<A>>,
    waiting_send_to_one: VecDeque<waiting_sender::Handle<MessageToOne<A>>>,
    waiting_send_to_all: VecDeque<waiting_sender::Handle<MessageToAll<A>>>,
    waiting_receivers_handles: VecDeque<waiting_receiver::Handle<A>>,
    priority_queue: BinaryHeap<ByPriority<MessageToOne<A>>>,
    broadcast_queues: Vec<Weak<BroadcastQueue<A>>>,
    broadcast_tail: usize,
}

impl<A> ChanInner<A> {
    fn new(capacity: Option<usize>) -> Self {
        Self {
            capacity,
            ordered_queue: VecDeque::default(),
            waiting_send_to_one: VecDeque::default(),
            waiting_send_to_all: VecDeque::default(),
            waiting_receivers_handles: VecDeque::default(),
            priority_queue: BinaryHeap::default(),
            broadcast_queues: Vec::default(),
            broadcast_tail: 0,
        }
    }

<<<<<<< HEAD
    fn pop_priority(&mut self) -> Option<MessageToOne<A>> {
        // If len < cap after popping this message, try fulfill at most one waiting sender
        if self
            .capacity
            .map_or(false, |cap| cap == self.priority_queue.len())
        {
            if let Some(msg) = self.try_take_waiting_priority_message() {
                self.priority_queue.push(ByPriority(msg))
=======
    fn pop_priority(&mut self) -> Option<Box<dyn MessageEnvelope<Actor = A>>> {
        let msg = self.priority_queue.pop()?.0;

        if !self.is_priority_full() {
            match self.try_fulfill_sender(MessageType::Priority) {
                Some(SentMessage::ToOneActor(msg)) => self.priority_queue.push(ByPriority(msg)),
                Some(_) => unreachable!(),
                None => {}
>>>>>>> 4d4d4c1e
            }
        }

        Some(msg)
    }

<<<<<<< HEAD
    fn pop_ordered(&mut self) -> Option<MessageToOne<A>> {
        // If len < cap after popping this message, try fulfill at most one waiting sender
        if self
            .capacity
            .map_or(false, |cap| cap == self.ordered_queue.len())
        {
            if let Some(msg) = self.try_take_waiting_ordered_message() {
                self.ordered_queue.push_back(msg)
=======
    fn pop_ordered(&mut self) -> Option<Box<dyn MessageEnvelope<Actor = A>>> {
        let msg = self.ordered_queue.pop_front()?;

        if !self.is_ordered_full() {
            match self.try_fulfill_sender(MessageType::Ordered) {
                Some(SentMessage::ToOneActor(msg)) => self.ordered_queue.push_back(msg),
                Some(_) => unreachable!(),
                None => {}
>>>>>>> 4d4d4c1e
            }
        }

        Some(msg)
    }

<<<<<<< HEAD
    fn pop_broadcast(&mut self, broadcast_mailbox: &BroadcastQueue<A>) -> Option<MessageToAll<A>> {
        let message = broadcast_mailbox.lock().pop();

        // Advance the broadcast tail if we successfully took a message.
        if message.is_some() {
            self.broadcast_tail = self.longest_broadcast_queue();

            // If len < cap, try fulfill a waiting sender
            if self.capacity.map_or(false, |cap| self.broadcast_tail < cap) {
                if let Some(m) = self.try_take_waiting_broadcast_message() {
                    self.send_broadcast(m)
                }
=======
    fn pop_broadcast(
        &mut self,
        broadcast_mailbox: &BroadcastQueue<A>,
    ) -> Option<Arc<dyn BroadcastEnvelope<Actor = A>>> {
        let message = broadcast_mailbox.lock().pop()?.0;

        self.broadcast_tail = self.longest_broadcast_queue();

        if !self.is_broadcast_full() {
            match self.try_fulfill_sender(MessageType::Broadcast) {
                Some(SentMessage::ToAllActors(m)) => self.send_broadcast(m),
                Some(_) => unreachable!(),
                None => {}
>>>>>>> 4d4d4c1e
            }
        }

        Some(message)
    }

    fn longest_broadcast_queue(&self) -> usize {
        let mut longest = 0;

        for queue in &self.broadcast_queues {
            if let Some(queue) = queue.upgrade() {
                longest = cmp::max(longest, queue.lock().len());
            }
        }

        longest
    }

    fn send_broadcast(&mut self, m: MessageToAll<A>) {
        self.broadcast_queues.retain(|queue| match queue.upgrade() {
            Some(q) => {
                q.lock().push(ByPriority(m.clone()));
                true
            }
            None => false, // The corresponding receiver has been dropped - remove it
        });

        for rx in mem::take(&mut self.waiting_receivers_handles) {
            let _ = rx.notify_new_broadcast();
        }

        self.broadcast_tail += 1;
    }

    fn try_fulfill_receiver(&mut self, mut msg: MessageToOne<A>) -> Result<(), MessageToOne<A>> {
        while let Some(rx) = self.waiting_receivers_handles.pop_front() {
            match rx.notify_new_message(msg) {
                Ok(()) => return Ok(()),
                Err(unfulfilled_msg) => msg = unfulfilled_msg,
            }
        }

        Err(msg)
    }

    fn try_take_waiting_ordered_message(&mut self) -> Option<MessageToOne<A>> {
        loop {
            if let Some(msg) =
                find_remove_next_default_priority(&mut self.waiting_send_to_one)?.take_message()
            {
                return Some(msg);
            }
        }
    }

    fn try_take_waiting_priority_message(&mut self) -> Option<MessageToOne<A>> {
        loop {
            if let Some(msg) =
                find_remove_highest_priority(&mut self.waiting_send_to_one)?.take_message()
            {
                return Some(msg);
            }
        }
    }

    fn try_take_waiting_broadcast_message(&mut self) -> Option<MessageToAll<A>> {
        loop {
            if let Some(msg) =
                find_remove_highest_priority(&mut self.waiting_send_to_all)?.take_message()
            {
                return Some(msg);
            }
        }
    }

    fn is_broadcast_full(&self) -> bool {
        self.capacity
            .map_or(false, |cap| self.broadcast_tail >= cap)
    }

    fn is_ordered_full(&self) -> bool {
        self.capacity
            .map_or(false, |cap| self.ordered_queue.len() >= cap)
    }

    fn is_priority_full(&self) -> bool {
        self.capacity
            .map_or(false, |cap| self.priority_queue.len() >= cap)
    }
}

fn find_remove_highest_priority<M>(
    queue: &mut VecDeque<waiting_sender::Handle<M>>,
) -> Option<waiting_sender::Handle<M>>
where
    M: HasPriority,
{
    queue.retain(|handle| handle.is_active()); // Only process handles which are still active.

    let pos = queue
        .iter()
        .enumerate()
        .max_by_key(|(_, handle)| handle.priority())?
        .0;

    queue.remove(pos)
}

fn find_remove_next_default_priority<M>(
    queue: &mut VecDeque<waiting_sender::Handle<M>>,
) -> Option<waiting_sender::Handle<M>>
where
    M: HasPriority,
{
    queue.retain(|handle| handle.is_active()); // Only process handles which are still active.

    let pos = queue.iter().position(|handle| match handle.priority() {
        None => false,
        Some(p) => p == Priority::default(),
    })?;

    queue.remove(pos)
}

/// An error returned in case the mailbox of an actor is full.
pub struct MailboxFull<M>(pub WaitingSender<M>);

pub enum ActorMessage<A> {
    ToOneActor(MessageToOne<A>),
    ToAllActors(MessageToAll<A>),
    Shutdown,
}

impl<A> From<MessageToOne<A>> for ActorMessage<A> {
    fn from(msg: MessageToOne<A>) -> Self {
        ActorMessage::ToOneActor(msg)
    }
}

impl<A> From<MessageToAll<A>> for ActorMessage<A> {
    fn from(msg: MessageToAll<A>) -> Self {
        ActorMessage::ToAllActors(msg)
    }
}

#[derive(Eq, PartialEq, Ord, PartialOrd, Copy, Clone)]
pub enum Priority {
    Valued(u32),
    Shutdown,
}

impl Default for Priority {
    fn default() -> Self {
        Priority::Valued(0)
    }
}

pub trait HasPriority {
    fn priority(&self) -> Priority;
}

/// A wrapper struct that allows comparison and ordering for anything thas has a priority, i.e. implements [`HasPriority`].
struct ByPriority<T>(pub T);

impl<T> HasPriority for ByPriority<T>
where
    T: HasPriority,
{
    fn priority(&self) -> Priority {
        self.0.priority()
    }
}

impl<T> PartialEq for ByPriority<T>
where
    T: HasPriority,
{
    fn eq(&self, other: &Self) -> bool {
        self.0.priority().eq(&other.0.priority())
    }
}

impl<T> Eq for ByPriority<T> where T: HasPriority {}

impl<T> PartialOrd for ByPriority<T>
where
    T: HasPriority,
{
    fn partial_cmp(&self, other: &Self) -> Option<Ordering> {
        self.0.priority().partial_cmp(&other.0.priority())
    }
}

impl<T> Ord for ByPriority<T>
where
    T: HasPriority,
{
    fn cmp(&self, other: &Self) -> Ordering {
        self.0.priority().cmp(&other.0.priority())
    }
}<|MERGE_RESOLUTION|>--- conflicted
+++ resolved
@@ -328,70 +328,31 @@
         }
     }
 
-<<<<<<< HEAD
-    fn pop_priority(&mut self) -> Option<MessageToOne<A>> {
-        // If len < cap after popping this message, try fulfill at most one waiting sender
-        if self
-            .capacity
-            .map_or(false, |cap| cap == self.priority_queue.len())
-        {
+    fn pop_priority(&mut self) -> Option<Box<dyn MessageEnvelope<Actor = A>>> {
+        let msg = self.priority_queue.pop()?.0;
+
+        if !self.is_priority_full() {
             if let Some(msg) = self.try_take_waiting_priority_message() {
                 self.priority_queue.push(ByPriority(msg))
-=======
-    fn pop_priority(&mut self) -> Option<Box<dyn MessageEnvelope<Actor = A>>> {
-        let msg = self.priority_queue.pop()?.0;
-
-        if !self.is_priority_full() {
-            match self.try_fulfill_sender(MessageType::Priority) {
-                Some(SentMessage::ToOneActor(msg)) => self.priority_queue.push(ByPriority(msg)),
-                Some(_) => unreachable!(),
-                None => {}
->>>>>>> 4d4d4c1e
             }
         }
 
         Some(msg)
     }
 
-<<<<<<< HEAD
-    fn pop_ordered(&mut self) -> Option<MessageToOne<A>> {
-        // If len < cap after popping this message, try fulfill at most one waiting sender
-        if self
-            .capacity
-            .map_or(false, |cap| cap == self.ordered_queue.len())
-        {
+    fn pop_ordered(&mut self) -> Option<Box<dyn MessageEnvelope<Actor = A>>> {
+        let msg = self.ordered_queue.pop_front()?;
+
+        if !self.is_ordered_full() {
             if let Some(msg) = self.try_take_waiting_ordered_message() {
                 self.ordered_queue.push_back(msg)
-=======
-    fn pop_ordered(&mut self) -> Option<Box<dyn MessageEnvelope<Actor = A>>> {
-        let msg = self.ordered_queue.pop_front()?;
-
-        if !self.is_ordered_full() {
-            match self.try_fulfill_sender(MessageType::Ordered) {
-                Some(SentMessage::ToOneActor(msg)) => self.ordered_queue.push_back(msg),
-                Some(_) => unreachable!(),
-                None => {}
->>>>>>> 4d4d4c1e
             }
         }
 
         Some(msg)
     }
 
-<<<<<<< HEAD
-    fn pop_broadcast(&mut self, broadcast_mailbox: &BroadcastQueue<A>) -> Option<MessageToAll<A>> {
-        let message = broadcast_mailbox.lock().pop();
-
-        // Advance the broadcast tail if we successfully took a message.
-        if message.is_some() {
-            self.broadcast_tail = self.longest_broadcast_queue();
-
-            // If len < cap, try fulfill a waiting sender
-            if self.capacity.map_or(false, |cap| self.broadcast_tail < cap) {
-                if let Some(m) = self.try_take_waiting_broadcast_message() {
-                    self.send_broadcast(m)
-                }
-=======
+
     fn pop_broadcast(
         &mut self,
         broadcast_mailbox: &BroadcastQueue<A>,
@@ -401,11 +362,8 @@
         self.broadcast_tail = self.longest_broadcast_queue();
 
         if !self.is_broadcast_full() {
-            match self.try_fulfill_sender(MessageType::Broadcast) {
-                Some(SentMessage::ToAllActors(m)) => self.send_broadcast(m),
-                Some(_) => unreachable!(),
-                None => {}
->>>>>>> 4d4d4c1e
+            if let Some(m) = self.try_take_waiting_broadcast_message() {
+                self.send_broadcast(m)
             }
         }
 
