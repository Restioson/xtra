//! Latency is prioritised over most accurate prioritisation. Specifically, at most one low priority
//! message may be handled before piled-up higher priority messages will be handled.

pub mod rx;
pub mod tx;

pub use rx::Receiver;
pub use tx::{SendFuture, Sender};

use crate::envelope::{BroadcastEnvelope, MessageEnvelope};
use crate::inbox::rx::{RxStrong, WaitingReceiver};
use crate::inbox::tx::{TxStrong, WaitingSender};
use event_listener::Event;
use std::cmp::Ordering;
use std::collections::{BinaryHeap, VecDeque};
use std::sync::atomic::{AtomicBool, AtomicUsize};
use std::sync::{atomic, Arc, Mutex, Weak};
use std::{cmp, mem};

type Spinlock<T> = spin::Mutex<T>;
pub type MessageToOneActor<A> = Box<dyn MessageEnvelope<Actor = A>>;
type BroadcastQueue<A> = Spinlock<BinaryHeap<MessageToAllActors<A>>>;

/// TODO(doc): also should wait till we clarify how bounding will work
pub fn new<A>(capacity: Option<usize>) -> (Sender<A, TxStrong>, Receiver<A, RxStrong>) {
    let broadcast_mailbox = Arc::new(Spinlock::new(BinaryHeap::new()));
    let inner = Arc::new(Chan {
        chan: Mutex::new(ChanInner {
            ordered_queue: VecDeque::new(),
            waiting_senders: VecDeque::new(),
            waiting_receivers: VecDeque::new(),
            priority_queue: BinaryHeap::new(),
            broadcast_queues: vec![Arc::downgrade(&broadcast_mailbox)],
            broadcast_tail: 0,
        }),
        capacity,
        on_shutdown: Event::new(),
        shutdown: AtomicBool::new(false),
        sender_count: AtomicUsize::new(0),
        receiver_count: AtomicUsize::new(0),
    });

    let tx = Sender::new(inner.clone());
    let rx = Receiver::new(inner, broadcast_mailbox);

    (tx, rx)
}

// TODO(priority): can we let the user specify a custom type?
#[derive(PartialEq, Eq, Ord, PartialOrd, Copy, Clone)]
pub enum Priority {
    Min,
    Valued(i32),
}

impl Default for Priority {
    fn default() -> Self {
        Priority::Valued(0)
    }
}

// Public because of private::RefCounterInner. This should never actually be exported, though.
pub struct Chan<A> {
    chan: Mutex<ChanInner<A>>,
    capacity: Option<usize>,
    on_shutdown: Event,
    shutdown: AtomicBool,
    sender_count: AtomicUsize,
    receiver_count: AtomicUsize,
}

impl<A> Chan<A> {
    fn is_full(&self, len: usize) -> bool {
        self.capacity.map_or(false, |cap| len >= cap)
    }

    fn is_shutdown(&self) -> bool {
        // TODO(atomic) what ordering to use here
        self.shutdown.load(atomic::Ordering::SeqCst)
    }

    pub fn shutdown(&self) {
        let waiting_receivers = {
            let mut inner = match self.chan.lock() {
                Ok(lock) => lock,
                Err(_) => return, // Poisoned, ignore
            };

            // TODO(atomic) what ordering to use here?
            self.shutdown.store(true, atomic::Ordering::SeqCst);
            self.on_shutdown.notify(usize::MAX);

            mem::take(&mut inner.waiting_receivers)
        };

        for rx in waiting_receivers.into_iter().flat_map(|w| w.upgrade()) {
            let _ = rx.lock().fulfill(WakeReason::Shutdown);
        }
    }

    pub fn shutdown_and_drain(&self) {
        let waiting_rx = {
            let mut inner = self.chan.lock().unwrap();

            // TODO(atomic) what ordering to use here?
            self.shutdown.store(true, atomic::Ordering::SeqCst);
            self.on_shutdown.notify(usize::MAX);

            for queue in inner
                .broadcast_queues
                .drain(..)
                .flat_map(|weak| weak.upgrade())
            {
                *queue.lock() = BinaryHeap::new();
            }

            mem::take(&mut inner.waiting_receivers)
        };

        for rx in waiting_rx.into_iter().flat_map(|w| w.upgrade()) {
            let _ = rx.lock().fulfill(WakeReason::Shutdown);
        }
    }
}

// TODO(perf): try and reduce contention on Inner as much as possible
// Might be able to move some stuff out to atomics, or lock it separately. This should net some
// overall performance gains, but these likely won't in crude_bench or any throughput testing
struct ChanInner<A> {
    ordered_queue: VecDeque<MessageToOneActor<A>>,
    waiting_senders: VecDeque<Weak<Spinlock<WaitingSender<A>>>>,
    waiting_receivers: VecDeque<Weak<Spinlock<WaitingReceiver<A>>>>,
    priority_queue: BinaryHeap<PriorityMessageToOne<A>>,
    broadcast_queues: Vec<Weak<BroadcastQueue<A>>>,
    broadcast_tail: usize,
}

impl<A> ChanInner<A> {
    fn pop_priority(&mut self, capacity: Option<usize>) -> Option<MessageToOneActor<A>> {
        // If len < cap after popping this message, try fulfill at most one waiting sender
        if capacity.map_or(false, |cap| cap == self.priority_queue.len()) {
            match self.try_fulfill_sender(MessageType::Priority) {
                Some(SentMessage::Prioritized(msg)) => self.priority_queue.push(msg),
                Some(_) => unreachable!(),
                None => {}
            }
        }

        Some(self.priority_queue.pop()?.val)
    }

    fn pop_ordered(&mut self, capacity: Option<usize>) -> Option<MessageToOneActor<A>> {
        // If len < cap after popping this message, try fulfill at most one waiting sender
        if capacity.map_or(false, |cap| cap == self.ordered_queue.len()) {
            match self.try_fulfill_sender(MessageType::Ordered) {
                Some(SentMessage::Ordered(msg)) => self.ordered_queue.push_back(msg),
                Some(_) => unreachable!(),
                None => {}
            }
        }

        self.ordered_queue.pop_front()
    }

    fn try_advance_broadcast_tail(&mut self, capacity: Option<usize>) {
        let mut longest = 0;
        for queue in &self.broadcast_queues {
            if let Some(queue) = queue.upgrade() {
                longest = cmp::max(longest, queue.lock().len());
            }
        }

        // If len < cap, try fulfill a waiting sender
        if capacity.map_or(false, |cap| longest < cap) {
            match self.try_fulfill_sender(MessageType::Broadcast) {
                Some(SentMessage::ToAllActors(m)) => self.send_broadcast(MessageToAllActors(m)),
                Some(_) => unreachable!(),
                None => {}
            }
        }

        self.broadcast_tail = longest;
    }

    fn send_broadcast(&mut self, m: MessageToAllActors<A>) {
        self.broadcast_queues.retain(|queue| match queue.upgrade() {
            Some(q) => {
                q.lock().push(m.clone());
                true
            }
            None => false, // The corresponding receiver has been dropped - remove it
        });

        let waiting = mem::take(&mut self.waiting_receivers);
        for rx in waiting.into_iter().flat_map(|w| w.upgrade()) {
            let _ = rx.lock().fulfill(WakeReason::MessageToAllActors);
        }

        self.broadcast_tail += 1;
    }

    fn try_fulfill_receiver(&mut self, mut reason: WakeReason<A>) -> Result<(), WakeReason<A>> {
        while let Some(rx) = self.waiting_receivers.pop_front() {
            if let Some(rx) = rx.upgrade() {
                reason = match rx.lock().fulfill(reason) {
                    Ok(()) => return Ok(()),
                    Err(reason) => reason,
                }
            }
        }

        Err(reason)
    }

    // TODO get actor message type enum
    fn try_fulfill_sender(&mut self, for_type: MessageType) -> Option<SentMessage<A>> {
        self.waiting_senders
            .retain(|tx| Weak::strong_count(tx) != 0);

        loop {
            let pos = if for_type == MessageType::Ordered {
                self.waiting_senders
                    .iter()
                    .position(|tx| match tx.upgrade() {
                        Some(tx) => matches!(tx.lock().peek(), SentMessage::Ordered(_)),
                        None => false,
                    })?
            } else {
                self.waiting_senders
                    .iter()
                    .enumerate()
                    .max_by_key(|(_idx, tx)| match tx.upgrade() {
                        Some(tx) => match tx.lock().peek() {
                            SentMessage::Prioritized(m) if for_type == MessageType::Priority => {
                                m.priority
                            }
                            SentMessage::ToAllActors(m) if for_type == MessageType::Broadcast => {
                                m.priority()
                            }
                            _ => Priority::Min,
                        },
                        None => Priority::Min,
                    })?
                    .0
            };

            if let Some(tx) = self.waiting_senders.remove(pos).unwrap().upgrade() {
                return Some(tx.lock().fulfill());
            }
        }
    }
}

#[derive(Eq, PartialEq)]
enum MessageType {
    Broadcast,
    Ordered,
    Priority,
}

pub enum SentMessage<A> {
    Ordered(MessageToOneActor<A>),
    Prioritized(PriorityMessageToOne<A>),
    ToAllActors(Arc<dyn BroadcastEnvelope<Actor = A>>),
}

impl<A> From<SentMessage<A>> for WakeReason<A> {
    fn from(msg: SentMessage<A>) -> Self {
        match msg {
            SentMessage::Ordered(m) => {
                WakeReason::MessageToOneActor(PriorityMessageToOne::new(Priority::default(), m))
            }
            SentMessage::Prioritized(m) => WakeReason::MessageToOneActor(m),
            SentMessage::ToAllActors(_) => WakeReason::MessageToAllActors,
        }
    }
}

impl<A> From<PriorityMessageToOne<A>> for SentMessage<A> {
    fn from(msg: PriorityMessageToOne<A>) -> Self {
        if msg.priority == Priority::default() {
            SentMessage::Ordered(msg.val)
        } else {
            SentMessage::Prioritized(msg)
        }
    }
}

enum TrySendFail<A> {
    Full(Arc<Spinlock<WaitingSender<A>>>),
    Disconnected,
}

pub enum ActorMessage<A> {
    ToOneActor(MessageToOneActor<A>),
    ToAllActors(Arc<dyn BroadcastEnvelope<Actor = A>>),
    Shutdown,
}

impl<A> From<MessageToOneActor<A>> for ActorMessage<A> {
    fn from(msg: MessageToOneActor<A>) -> Self {
        ActorMessage::ToOneActor(msg)
    }
}

impl<A> From<PriorityMessageToOne<A>> for ActorMessage<A> {
    fn from(msg: PriorityMessageToOne<A>) -> Self {
        ActorMessage::ToOneActor(msg.val)
    }
}

impl<A> From<Arc<dyn BroadcastEnvelope<Actor = A>>> for ActorMessage<A> {
    fn from(msg: Arc<dyn BroadcastEnvelope<Actor = A>>) -> Self {
        ActorMessage::ToAllActors(msg)
    }
}

enum WakeReason<A> {
    MessageToOneActor(PriorityMessageToOne<A>),
    // should be fetched from own receiver
    MessageToAllActors,
    Shutdown,
    // ReceiveFuture::cancel was called
    Cancelled,
}

pub trait HasPriority {
    fn priority(&self) -> Priority;
}

impl<A> HasPriority for PriorityMessageToOne<A> {
    fn priority(&self) -> Priority {
        self.priority
    }
}

pub struct PriorityMessageToOne<A> {
    priority: Priority,
    val: MessageToOneActor<A>,
}

impl<A> PriorityMessageToOne<A> {
    pub fn new(priority: Priority, val: MessageToOneActor<A>) -> Self {
        PriorityMessageToOne { priority, val }
    }
}

impl<A> PartialEq for PriorityMessageToOne<A> {
    fn eq(&self, other: &Self) -> bool {
        self.priority == other.priority
    }
}

impl<A> Eq for PriorityMessageToOne<A> {}

impl<A> PartialOrd for PriorityMessageToOne<A> {
    fn partial_cmp(&self, other: &Self) -> Option<Ordering> {
        Some(self.cmp(other))
    }
}

impl<A> Ord for PriorityMessageToOne<A> {
    fn cmp(&self, other: &Self) -> Ordering {
        self.priority.cmp(&other.priority)
    }
}

struct MessageToAllActors<A>(Arc<dyn BroadcastEnvelope<Actor = A>>);

impl<A> Clone for MessageToAllActors<A> {
    fn clone(&self) -> Self {
        MessageToAllActors(self.0.clone())
    }
}

impl<A> HasPriority for MessageToAllActors<A> {
    fn priority(&self) -> Priority {
        self.0.priority()
    }
}

impl<A> Eq for MessageToAllActors<A> {}

impl<A> PartialEq<Self> for MessageToAllActors<A> {
    fn eq(&self, other: &Self) -> bool {
        self.0.priority() == other.0.priority()
    }
}

impl<A> PartialOrd<Self> for MessageToAllActors<A> {
    fn partial_cmp(&self, other: &Self) -> Option<Ordering> {
        Some(self.cmp(other))
    }
}

impl<A> Ord for MessageToAllActors<A> {
    fn cmp(&self, other: &Self) -> Ordering {
        self.priority().cmp(&other.priority())
    }
<<<<<<< HEAD
}

// TODO(test) migrate to basic.rs
#[cfg(test)]
mod test {
    use super::*;
    use crate::envelope::BroadcastEnvelopeConcrete;
    use crate::prelude::{Context, *};
    use futures_util::FutureExt;

    struct MyActor;

    #[async_trait]
    impl Actor for MyActor {
        type Stop = ();

        async fn stopped(self) {}
    }

    #[async_trait]
    impl Handler<&'static str> for MyActor {
        type Return = ();

        async fn handle(&mut self, message: &'static str, _ctx: &mut Context<Self>) {
            println!("{}", message);
        }
    }

    #[test]
    fn test_priority() {
        assert!(Priority::Min < Priority::Valued(0));
        assert!(Priority::Valued(1) > Priority::Valued(0));
    }

    #[tokio::test]
    async fn test_broadcast() {
        let (tx, rx) = new(None);
        let rx2 = rx.cloned_new_broadcast_mailbox();
        let rx2_shallow = rx2.cloned_same_broadcast_mailbox();

        let orig = Arc::new(BroadcastEnvelopeConcrete::new("Hi", Priority::Valued(1)));
        let orig = orig as Arc<dyn BroadcastEnvelope<Actor = MyActor>>;
        tx.send(SentMessage::ToAllActors(orig.clone()))
            .await
            .unwrap();

        let eq = |msg| assert_eq!(&msg as *const _ as *const (), &msg as *const _ as *const ());

        match rx.receive().await {
            ActorMessage::ToAllActors(msg) => eq(msg),
            _ => panic!("Expected broadcast message, got something else"),
        }

        let rx2_shallow_recv = rx2_shallow.receive();

        match rx2.receive().await {
            ActorMessage::ToAllActors(msg) => eq(msg),
            _ => panic!("Expected broadcast message, got something else"),
        }

        assert!(rx.receive().now_or_never().is_none());
        assert!(rx2.receive().now_or_never().is_none());
        assert!(rx2_shallow_recv.now_or_never().is_none());
    }
=======
>>>>>>> 705470a2
}<|MERGE_RESOLUTION|>--- conflicted
+++ resolved
@@ -397,71 +397,4 @@
     fn cmp(&self, other: &Self) -> Ordering {
         self.priority().cmp(&other.priority())
     }
-<<<<<<< HEAD
-}
-
-// TODO(test) migrate to basic.rs
-#[cfg(test)]
-mod test {
-    use super::*;
-    use crate::envelope::BroadcastEnvelopeConcrete;
-    use crate::prelude::{Context, *};
-    use futures_util::FutureExt;
-
-    struct MyActor;
-
-    #[async_trait]
-    impl Actor for MyActor {
-        type Stop = ();
-
-        async fn stopped(self) {}
-    }
-
-    #[async_trait]
-    impl Handler<&'static str> for MyActor {
-        type Return = ();
-
-        async fn handle(&mut self, message: &'static str, _ctx: &mut Context<Self>) {
-            println!("{}", message);
-        }
-    }
-
-    #[test]
-    fn test_priority() {
-        assert!(Priority::Min < Priority::Valued(0));
-        assert!(Priority::Valued(1) > Priority::Valued(0));
-    }
-
-    #[tokio::test]
-    async fn test_broadcast() {
-        let (tx, rx) = new(None);
-        let rx2 = rx.cloned_new_broadcast_mailbox();
-        let rx2_shallow = rx2.cloned_same_broadcast_mailbox();
-
-        let orig = Arc::new(BroadcastEnvelopeConcrete::new("Hi", Priority::Valued(1)));
-        let orig = orig as Arc<dyn BroadcastEnvelope<Actor = MyActor>>;
-        tx.send(SentMessage::ToAllActors(orig.clone()))
-            .await
-            .unwrap();
-
-        let eq = |msg| assert_eq!(&msg as *const _ as *const (), &msg as *const _ as *const ());
-
-        match rx.receive().await {
-            ActorMessage::ToAllActors(msg) => eq(msg),
-            _ => panic!("Expected broadcast message, got something else"),
-        }
-
-        let rx2_shallow_recv = rx2_shallow.receive();
-
-        match rx2.receive().await {
-            ActorMessage::ToAllActors(msg) => eq(msg),
-            _ => panic!("Expected broadcast message, got something else"),
-        }
-
-        assert!(rx.receive().now_or_never().is_none());
-        assert!(rx2.receive().now_or_never().is_none());
-        assert!(rx2_shallow_recv.now_or_never().is_none());
-    }
-=======
->>>>>>> 705470a2
 }