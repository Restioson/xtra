--- conflicted
+++ resolved
@@ -107,11 +107,7 @@
             }
         }
 
-<<<<<<< HEAD
         longest = cmp::max(longest, self.fallback_broadcast_queue.len());
-
-=======
->>>>>>> 085eafb1
         self.broadcast_tail = longest;
 
         // If len < cap, try fulfill a waiting sender
