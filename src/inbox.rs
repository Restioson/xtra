--- conflicted
+++ resolved
@@ -17,30 +17,17 @@
 pub use priority::{ByPriority, HasPriority, Priority};
 pub use rx::Receiver;
 pub use tx::Sender;
-<<<<<<< HEAD
 pub use waiting_receiver::WaitingReceiver;
+pub use waiting_sender::WaitingSender;
 
 use crate::envelope::{BroadcastEnvelope, MessageEnvelope, Shutdown};
 use crate::inbox::tx::TxStrong;
-use crate::inbox::waiting_receiver::FulfillHandle;
-use crate::{Actor, Error};
-
-type Spinlock<T> = spin::Mutex<T>;
-pub type BroadcastQueue<A> =
-    Spinlock<BinaryHeap<ByPriority<Arc<dyn BroadcastEnvelope<Actor = A>>>>>;
-=======
-pub use waiting_sender::WaitingSender;
-
-use crate::envelope::{BroadcastEnvelope, MessageEnvelope, Shutdown};
-use crate::inbox::tx::TxStrong;
-use crate::inbox::waiting_receiver::WaitingReceiver;
 use crate::{Actor, Error};
 
 pub type MessageToOne<A> = Box<dyn MessageEnvelope<Actor = A>>;
 pub type MessageToAll<A> = Arc<dyn BroadcastEnvelope<Actor = A>>;
 
 type BroadcastQueue<A> = spin::Mutex<BinaryHeap<ByPriority<MessageToAll<A>>>>;
->>>>>>> 89ac7bbe
 
 /// Create an actor mailbox, returning a sender and receiver for it. The given capacity is applied
 /// severally to each send type - priority, ordered, and broadcast.
@@ -293,11 +280,7 @@
     /// given message so it does not get lost.
     ///
     /// Note that the ordering of messages in the queues may be slightly off with this function.
-<<<<<<< HEAD
-    pub fn requeue_message(&self, msg: Box<dyn MessageEnvelope<Actor = A>>) {
-=======
-    fn requeue_message(&self, msg: MessageToOne<A>) {
->>>>>>> 89ac7bbe
+    pub fn requeue_message(&self, msg: MessageToOne<A>) {
         let mut inner = match self.chan.lock() {
             Ok(lock) => lock,
             Err(_) => return, // If we can't lock the inner channel, there is nothing we can do.
@@ -517,131 +500,4 @@
     fn from(msg: MessageToAll<A>) -> Self {
         ActorMessage::ToAllActors(msg)
     }
-}
-
-<<<<<<< HEAD
-pub enum WaitingSender<A> {
-    Active {
-        waker: Option<Waker>,
-        message: SentMessage<A>,
-    },
-    Delivered,
-    Closed,
-}
-
-impl<A> WaitingSender<A> {
-    pub fn new(message: SentMessage<A>) -> Arc<Spinlock<Self>> {
-        let sender = WaitingSender::Active {
-            waker: None,
-            message,
-        };
-        Arc::new(Spinlock::new(sender))
-    }
-
-    pub fn peek(&self) -> &SentMessage<A> {
-        match self {
-            WaitingSender::Active { message, .. } => message,
-            _ => panic!("WaitingSender should have message"),
-        }
-    }
-
-    pub fn fulfill(&mut self) -> SentMessage<A> {
-        match mem::replace(self, Self::Delivered) {
-            WaitingSender::Active { mut waker, message } => {
-                if let Some(waker) = waker.take() {
-                    waker.wake();
-                }
-
-                message
-            }
-            WaitingSender::Delivered | WaitingSender::Closed => {
-                panic!("WaitingSender is already fulfilled or closed")
-            }
-        }
-    }
-
-    /// Mark this [`WaitingSender`] as closed.
-    ///
-    /// Should be called when the last [`Receiver`](crate::inbox::Receiver) goes away.
-    pub fn set_closed(&mut self) {
-        if let WaitingSender::Active {
-            waker: Some(waker), ..
-        } = mem::replace(self, Self::Closed)
-        {
-            waker.wake();
-        }
-    }
-}
-
-impl<A> Future for WaitingSender<A> {
-    type Output = Result<(), Error>;
-
-    fn poll(self: Pin<&mut Self>, cx: &mut Context<'_>) -> Poll<Self::Output> {
-        let this = self.get_mut();
-
-        match this {
-            WaitingSender::Active { waker, .. } => {
-                *waker = Some(cx.waker().clone());
-                Poll::Pending
-            }
-            WaitingSender::Delivered => Poll::Ready(Ok(())),
-            WaitingSender::Closed => Poll::Ready(Err(Error::Disconnected)),
-        }
-=======
-#[derive(Eq, PartialEq, Ord, PartialOrd, Copy, Clone)]
-pub enum Priority {
-    Valued(u32),
-    Shutdown,
-}
-
-impl Default for Priority {
-    fn default() -> Self {
-        Priority::Valued(0)
-    }
-}
-
-pub trait HasPriority {
-    fn priority(&self) -> Priority;
-}
-
-/// A wrapper struct that allows comparison and ordering for anything thas has a priority, i.e. implements [`HasPriority`].
-struct ByPriority<T>(pub T);
-
-impl<T> HasPriority for ByPriority<T>
-where
-    T: HasPriority,
-{
-    fn priority(&self) -> Priority {
-        self.0.priority()
-    }
-}
-
-impl<T> PartialEq for ByPriority<T>
-where
-    T: HasPriority,
-{
-    fn eq(&self, other: &Self) -> bool {
-        self.0.priority().eq(&other.0.priority())
-    }
-}
-
-impl<T> Eq for ByPriority<T> where T: HasPriority {}
-
-impl<T> PartialOrd for ByPriority<T>
-where
-    T: HasPriority,
-{
-    fn partial_cmp(&self, other: &Self) -> Option<Ordering> {
-        self.0.priority().partial_cmp(&other.0.priority())
-    }
-}
-
-impl<T> Ord for ByPriority<T>
-where
-    T: HasPriority,
-{
-    fn cmp(&self, other: &Self) -> Ordering {
-        self.0.priority().cmp(&other.0.priority())
->>>>>>> 89ac7bbe
-    }
 }