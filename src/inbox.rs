//! Latency is prioritised over most accurate prioritisation. Specifically, at most one low priority
//! message may be handled before piled-up higher priority messages will be handled.

pub mod rx;
pub mod tx;

use std::cmp::Ordering;
use std::collections::{BinaryHeap, VecDeque};
use std::future::Future;
use std::pin::Pin;
use std::sync::atomic::AtomicUsize;
use std::sync::{atomic, Arc, Mutex, Weak};
use std::task::{Context, Poll, Waker};
use std::{cmp, mem};

use event_listener::{Event, EventListener};
pub use rx::Receiver;
pub use tx::Sender;

use crate::envelope::{BroadcastEnvelope, MessageEnvelope, Shutdown};
use crate::inbox::rx::{RxStrong, WaitingReceiver};
use crate::inbox::tx::TxStrong;
use crate::{Actor, Error};

type Spinlock<T> = spin::Mutex<T>;
type BroadcastQueue<A> = Spinlock<BinaryHeap<ByPriority<Arc<dyn BroadcastEnvelope<Actor = A>>>>>;

/// Create an actor mailbox, returning a sender and receiver for it. The given capacity is applied
/// severally to each send type - priority, ordered, and broadcast.
pub fn new<A>(capacity: Option<usize>) -> (Sender<A, TxStrong>, Receiver<A, RxStrong>) {
    let inner = Arc::new(Chan::new(capacity));

    let tx = Sender::new(inner.clone());
    let rx = Receiver::new(inner);

    (tx, rx)
}

// Public because of private::RefCounterInner. This should never actually be exported, though.
pub struct Chan<A> {
    chan: Mutex<ChanInner<A>>,
    capacity: Option<usize>,
    on_shutdown: Event,
    sender_count: AtomicUsize,
    receiver_count: AtomicUsize,
}

impl<A> Chan<A> {
    pub fn new(capacity: Option<usize>) -> Self {
        Self {
            capacity,
            chan: Mutex::new(ChanInner::default()),
            on_shutdown: Event::new(),
            sender_count: AtomicUsize::new(0),
            receiver_count: AtomicUsize::new(0),
        }
    }

    /// Creates a new broadcast mailbox on this channel.
    fn new_broadcast_mailbox(&self) -> Arc<BroadcastQueue<A>> {
        let mailbox = Arc::new(Spinlock::new(BinaryHeap::new()));
        self.chan
            .lock()
            .unwrap()
            .broadcast_queues
            .push(Arc::downgrade(&mailbox));

        mailbox
    }

    pub fn try_send(
        &self,
        mut message: SentMessage<A>,
    ) -> Result<Result<(), MailboxFull<A>>, Error> {
        if !self.is_connected() {
            return Err(Error::Disconnected);
        }

        message.start_span();

        let mut inner = self.chan.lock().unwrap();

<<<<<<< HEAD
        let result = match message.msg {
            MessageKind::ToAllActors(m) if !self.is_full(inner.broadcast_tail) => {
=======
        match message {
            SentMessage::ToAllActors(m) if !self.is_full(inner.broadcast_tail) => {
>>>>>>> ff782ad3
                inner.send_broadcast(m);
                Ok(())
            }
            SentMessage::ToAllActors(m) => {
                // on_shutdown is only notified with inner locked, and it's locked here, so no race
                let waiting = WaitingSender::new(SentMessage::ToAllActors(m));
                inner.waiting_senders.push_back(Arc::downgrade(&waiting));
                Err(MailboxFull(waiting))
            }
            msg => {
                let res = inner.try_fulfill_receiver(msg.into());
                match res {
                    Ok(()) => Ok(()),
                    Err(WakeReason::MessageToOneActor(m))
                        if m.priority() == Priority::default()
                            && !self.is_full(inner.ordered_queue.len()) =>
                    {
                        inner.ordered_queue.push_back(m);
                        Ok(())
                    }
                    Err(WakeReason::MessageToOneActor(m))
                        if m.priority() != Priority::default()
                            && !self.is_full(inner.priority_queue.len()) =>
                    {
                        inner.priority_queue.push(ByPriority(m));
                        Ok(())
                    }
                    Err(WakeReason::MessageToOneActor(m)) => {
                        let waiting = WaitingSender::new(m.into());
                        inner.waiting_senders.push_back(Arc::downgrade(&waiting));
                        Err(MailboxFull(waiting))
                    }
                    _ => unreachable!(),
                }
            }
        };

        Ok(result)
    }

    fn try_recv(
        &self,
        broadcast_mailbox: &BroadcastQueue<A>,
    ) -> Result<ActorMessage<A>, Arc<Spinlock<WaitingReceiver<A>>>> {
        let mut broadcast = broadcast_mailbox.lock();

        // Peek priorities in order to figure out which channel should be taken from
        let broadcast_priority = broadcast.peek().map(|it| it.priority());

        let mut inner = self.chan.lock().unwrap();

        let shared_priority: Option<Priority> = inner.priority_queue.peek().map(|it| it.priority());

        // Try take from ordered channel
        if cmp::max(shared_priority, broadcast_priority) <= Some(Priority::Valued(0)) {
            if let Some(msg) = inner.pop_ordered(self.capacity) {
                return Ok(msg.into());
            }
        }

        // Choose which priority channel to take from
        match shared_priority.cmp(&broadcast_priority) {
            // Shared priority is greater or equal (and it is not empty)
            Ordering::Greater | Ordering::Equal if shared_priority.is_some() => {
                Ok(inner.pop_priority(self.capacity).unwrap().into())
            }
            // Shared priority is less - take from broadcast
            Ordering::Less => {
                let msg = broadcast.pop().unwrap().0;
                drop(broadcast);
                inner.try_advance_broadcast_tail(self.capacity);

                Ok(msg.into())
            }
            // Equal, but both are empty, so wait or exit if shutdown
            _ => {
                // on_shutdown is only notified with inner locked, and it's locked here, so no race
                if self.sender_count.load(atomic::Ordering::SeqCst) == 0 {
                    return Ok(ActorMessage::Shutdown);
                }

                let waiting = Arc::new(Spinlock::new(WaitingReceiver::default()));
                inner.waiting_receivers.push_back(Arc::downgrade(&waiting));
                Err(waiting)
            }
        }
    }

    fn is_connected(&self) -> bool {
        self.receiver_count.load(atomic::Ordering::SeqCst) > 0
            && self.sender_count.load(atomic::Ordering::SeqCst) > 0
    }

    fn len(&self) -> usize {
        let inner = self.chan.lock().unwrap();
        inner.broadcast_tail + inner.ordered_queue.len() + inner.priority_queue.len()
    }

    fn is_full(&self, len: usize) -> bool {
        self.capacity.map_or(false, |cap| len >= cap)
    }

    /// Shutdown all [`WaitingReceiver`](crate::inbox::rx::WaitingReceiver)s in this channel.
    fn shutdown_waiting_receivers(&self) {
        let waiting_rx = {
            let mut inner = match self.chan.lock() {
                Ok(lock) => lock,
                Err(_) => return, // Poisoned, ignore
            };

            // We don't need to notify on_shutdown here, as that is only used by senders
            // Receivers will be woken with the fulfills below, or they will realise there are
            // no senders when they check the tx refcount

            mem::take(&mut inner.waiting_receivers)
        };

        for rx in waiting_rx.into_iter().flat_map(|w| w.upgrade()) {
            let _ = rx.lock().fulfill(WakeReason::Shutdown);
        }
    }

    fn shutdown_all_receivers(&self)
    where
        A: Actor,
    {
        self.chan
            .lock()
            .unwrap()
            .send_broadcast(Arc::new(Shutdown::new()));
    }

    /// Shutdown all [`WaitingSender`]s in this channel.
    fn shutdown_waiting_senders(&self) {
        let waiting_tx = {
            let mut inner = match self.chan.lock() {
                Ok(lock) => lock,
                Err(_) => return, // Poisoned, ignore
            };

            self.on_shutdown.notify(usize::MAX);

            // Let any outstanding messages drop
            inner.ordered_queue.clear();
            inner.priority_queue.clear();
            inner.broadcast_queues.clear();

            mem::take(&mut inner.waiting_senders)
        };

        for tx in waiting_tx.into_iter().flat_map(|w| w.upgrade()) {
            tx.lock().set_closed();
        }
    }

    fn disconnect_listener(&self) -> Option<EventListener> {
        // Listener is created before checking connectivity to avoid the following race scenario:
        //
        // 1. is_connected returns true
        // 2. on_shutdown is notified
        // 3. listener is registered
        //
        // The listener would never be woken in this scenario, as the notification preceded its
        // creation.
        let listener = self.on_shutdown.listen();

        if self.is_connected() {
            Some(listener)
        } else {
            None
        }
    }

    fn pop_broadcast_message(
        &self,
        broadcast_mailbox: &BroadcastQueue<A>,
    ) -> Option<Arc<dyn BroadcastEnvelope<Actor = A>>> {
        let message = broadcast_mailbox.lock().pop();

        // Advance the broadcast tail if we successfully took a message.
        if message.is_some() {
            self.chan
                .lock()
                .unwrap()
                .try_advance_broadcast_tail(self.capacity);
        }

        Some(message?.0)
    }

    /// Re-queue the given message.
    ///
    /// Normally, messages are delivered from the inbox straight to the actor. It can however happen
    /// that this process gets cancelled. In that case, this function can be used to re-queue the
    /// given message so it does not get lost.
    ///
    /// Note that the ordering of messages in the queues may be slightly off with this function.
    fn requeue_message(&self, msg: Box<dyn MessageEnvelope<Actor = A>>) {
        let mut inner = match self.chan.lock() {
            Ok(lock) => lock,
            Err(_) => return, // If we can't lock the inner channel, there is nothing we can do.
        };

        let res = inner.try_fulfill_receiver(WakeReason::MessageToOneActor(msg));
        match res {
            Ok(()) => (),
            Err(WakeReason::MessageToOneActor(msg)) => {
                if msg.priority() == Priority::default() {
                    // Preserve ordering as much as possible by pushing to the front
                    inner.ordered_queue.push_front(msg)
                } else {
                    inner.priority_queue.push(ByPriority(msg));
                }
            }
            Err(_) => unreachable!("Got wrong wake reason back from try_fulfill_receiver"),
        }
    }
}

struct ChanInner<A> {
    ordered_queue: VecDeque<Box<dyn MessageEnvelope<Actor = A>>>,
    waiting_senders: VecDeque<Weak<Spinlock<WaitingSender<A>>>>,
    waiting_receivers: VecDeque<Weak<Spinlock<WaitingReceiver<A>>>>,
    priority_queue: BinaryHeap<ByPriority<Box<dyn MessageEnvelope<Actor = A>>>>,
    broadcast_queues: Vec<Weak<BroadcastQueue<A>>>,
    broadcast_tail: usize,
}

// Manual impl to avoid `A: Default` bound.
impl<A> Default for ChanInner<A> {
    fn default() -> Self {
        Self {
            ordered_queue: VecDeque::default(),
            waiting_senders: VecDeque::default(),
            waiting_receivers: VecDeque::default(),
            priority_queue: BinaryHeap::default(),
            broadcast_queues: Vec::default(),
            broadcast_tail: 0,
        }
    }
}

impl<A> ChanInner<A> {
    fn pop_priority(
        &mut self,
        capacity: Option<usize>,
    ) -> Option<Box<dyn MessageEnvelope<Actor = A>>> {
        // If len < cap after popping this message, try fulfill at most one waiting sender
        if capacity.map_or(false, |cap| cap == self.priority_queue.len()) {
            match self.try_fulfill_sender(MessageType::Priority) {
                Some(SentMessage::ToOneActor(msg)) => self.priority_queue.push(ByPriority(msg)),
                Some(_) => unreachable!(),
                None => {}
            }
        }

        Some(self.priority_queue.pop()?.0)
    }

    fn pop_ordered(
        &mut self,
        capacity: Option<usize>,
    ) -> Option<Box<dyn MessageEnvelope<Actor = A>>> {
        // If len < cap after popping this message, try fulfill at most one waiting sender
        if capacity.map_or(false, |cap| cap == self.ordered_queue.len()) {
            match self.try_fulfill_sender(MessageType::Ordered) {
                Some(SentMessage::ToOneActor(msg)) => self.ordered_queue.push_back(msg),
                Some(_) => unreachable!(),
                None => {}
            }
        }

        self.ordered_queue.pop_front()
    }

    fn try_advance_broadcast_tail(&mut self, capacity: Option<usize>) {
        let mut longest = 0;
        for queue in &self.broadcast_queues {
            if let Some(queue) = queue.upgrade() {
                longest = cmp::max(longest, queue.lock().len());
            }
        }

        self.broadcast_tail = longest;

        // If len < cap, try fulfill a waiting sender
        if capacity.map_or(false, |cap| longest < cap) {
            match self.try_fulfill_sender(MessageType::Broadcast) {
                Some(SentMessage::ToAllActors(m)) => self.send_broadcast(m),
                Some(_) => unreachable!(),
                None => {}
            }
        }
    }

    fn send_broadcast(&mut self, m: Arc<dyn BroadcastEnvelope<Actor = A>>) {
        self.broadcast_queues.retain(|queue| match queue.upgrade() {
            Some(q) => {
                q.lock().push(ByPriority(m.clone()));
                true
            }
            None => false, // The corresponding receiver has been dropped - remove it
        });

        let waiting = mem::take(&mut self.waiting_receivers);
        for rx in waiting.into_iter().flat_map(|w| w.upgrade()) {
            let _ = rx.lock().fulfill(WakeReason::MessageToAllActors);
        }

        self.broadcast_tail += 1;
    }

    fn try_fulfill_receiver(&mut self, mut reason: WakeReason<A>) -> Result<(), WakeReason<A>> {
        while let Some(rx) = self.waiting_receivers.pop_front() {
            if let Some(rx) = rx.upgrade() {
                reason = match rx.lock().fulfill(reason) {
                    Ok(()) => return Ok(()),
                    Err(reason) => reason,
                }
            }
        }

        Err(reason)
    }

    fn try_fulfill_sender(&mut self, for_type: MessageType) -> Option<SentMessage<A>> {
        self.waiting_senders
            .retain(|tx| Weak::strong_count(tx) != 0);

        loop {
            let pos = if for_type == MessageType::Ordered {
                self.waiting_senders
                    .iter()
                    .position(|tx| match tx.upgrade() {
                        Some(tx) => matches!(tx.lock().peek(), SentMessage::ToOneActor(m) if m.priority() == Priority::default()),
                        None => false,
                    })?
            } else {
                self.waiting_senders
                    .iter()
                    .enumerate()
                    .max_by_key(|(_idx, tx)| match tx.upgrade() {
                        Some(tx) => match tx.lock().peek() {
                            SentMessage::ToOneActor(m)
                                if for_type == MessageType::Priority
                                    && m.priority() > Priority::default() =>
                            {
                                Some(m.priority())
                            }
                            SentMessage::ToAllActors(m) if for_type == MessageType::Broadcast => {
                                Some(m.priority())
                            }
                            _ => None,
                        },
                        None => None,
                    })?
                    .0
            };

            if let Some(tx) = self.waiting_senders.remove(pos).unwrap().upgrade() {
                return Some(tx.lock().fulfill());
            }
        }
    }
}

#[derive(Eq, PartialEq)]
enum MessageType {
    Broadcast,
    Ordered,
    Priority,
}

pub enum SentMessage<A> {
    ToOneActor(Box<dyn MessageEnvelope<Actor = A>>),
    ToAllActors(Arc<dyn BroadcastEnvelope<Actor = A>>),
}

impl<A> SentMessage<A> {
    pub fn start_span(&mut self) {
        #[cfg(feature = "instrumentation")]
        match self {
            SentMessage::ToOneActor(m) => {
                m.start_span();
            }
            SentMessage::ToAllActors(m) => {
                Arc::get_mut(m)
                    .expect("calling after try_send not supported")
                    .start_span();
            }
        };
    }
}

impl<A> From<SentMessage<A>> for WakeReason<A> {
    fn from(msg: SentMessage<A>) -> Self {
        match msg {
            SentMessage::ToOneActor(m) => WakeReason::MessageToOneActor(m),
            SentMessage::ToAllActors(_) => WakeReason::MessageToAllActors,
        }
    }
}

impl<A> From<Box<dyn MessageEnvelope<Actor = A>>> for SentMessage<A> {
    fn from(msg: Box<dyn MessageEnvelope<Actor = A>>) -> Self {
        SentMessage::ToOneActor(msg)
    }
}

/// An error returned in case the mailbox of an actor is full.
pub struct MailboxFull<A>(pub Arc<Spinlock<WaitingSender<A>>>);

pub enum ActorMessage<A> {
    ToOneActor(Box<dyn MessageEnvelope<Actor = A>>),
    ToAllActors(Arc<dyn BroadcastEnvelope<Actor = A>>),
    Shutdown,
}

impl<A> From<Box<dyn MessageEnvelope<Actor = A>>> for ActorMessage<A> {
    fn from(msg: Box<dyn MessageEnvelope<Actor = A>>) -> Self {
        ActorMessage::ToOneActor(msg)
    }
}

impl<A> From<Arc<dyn BroadcastEnvelope<Actor = A>>> for ActorMessage<A> {
    fn from(msg: Arc<dyn BroadcastEnvelope<Actor = A>>) -> Self {
        ActorMessage::ToAllActors(msg)
    }
}

pub enum WakeReason<A> {
    MessageToOneActor(Box<dyn MessageEnvelope<Actor = A>>),
    // should be fetched from own receiver
    MessageToAllActors,
    Shutdown,
    // ReceiveFuture::cancel was called
    Cancelled,
}

pub enum WaitingSender<A> {
    Active {
        waker: Option<Waker>,
        message: MessageKind<A>,
    },
    Delivered,
    Closed,
}

impl<A> WaitingSender<A> {
    pub fn new(message: MessageKind<A>) -> Arc<Spinlock<Self>> {
        let sender = WaitingSender::Active {
            waker: None,
            message,
        };
        Arc::new(Spinlock::new(sender))
    }

    pub fn peek(&self) -> &MessageKind<A> {
        match self {
            WaitingSender::Active { message, .. } => message,
            _ => panic!("WaitingSender should have message"),
        }
    }

    pub fn fulfill(&mut self) -> MessageKind<A> {
        match mem::replace(self, Self::Delivered) {
            WaitingSender::Active { mut waker, message } => {
                if let Some(waker) = waker.take() {
                    waker.wake();
                }

                message
            }
            WaitingSender::Delivered | WaitingSender::Closed => {
                panic!("WaitingSender is already fulfilled or closed")
            }
        }
    }

    /// Mark this [`WaitingSender`] as closed.
    ///
    /// Should be called when the last [`Receiver`](crate::inbox::Receiver) goes away.
    pub fn set_closed(&mut self) {
        if let WaitingSender::Active {
            waker: Some(waker), ..
        } = mem::replace(self, Self::Closed)
        {
            waker.wake();
        }
    }
}

impl<A> Future for WaitingSender<A> {
    type Output = Result<(), Error>;

    fn poll(self: Pin<&mut Self>, cx: &mut Context<'_>) -> Poll<Self::Output> {
        let this = self.get_mut();

        match this {
            WaitingSender::Active { waker, .. } => {
                *waker = Some(cx.waker().clone());
                Poll::Pending
            }
            WaitingSender::Delivered => Poll::Ready(Ok(())),
            WaitingSender::Closed => Poll::Ready(Err(Error::Disconnected)),
        }
    }
}

#[derive(Eq, PartialEq, Ord, PartialOrd, Copy, Clone)]
pub enum Priority {
    Valued(u32),
    Shutdown,
}

impl Default for Priority {
    fn default() -> Self {
        Priority::Valued(0)
    }
}

pub trait HasPriority {
    fn priority(&self) -> Priority;
}

/// A wrapper struct that allows comparison and ordering for anything thas has a priority, i.e. implements [`HasPriority`].
struct ByPriority<T>(pub T);

impl<T> HasPriority for ByPriority<T>
where
    T: HasPriority,
{
    fn priority(&self) -> Priority {
        self.0.priority()
    }
}

impl<T> PartialEq for ByPriority<T>
where
    T: HasPriority,
{
    fn eq(&self, other: &Self) -> bool {
        self.0.priority().eq(&other.0.priority())
    }
}

impl<T> Eq for ByPriority<T> where T: HasPriority {}

impl<T> PartialOrd for ByPriority<T>
where
    T: HasPriority,
{
    fn partial_cmp(&self, other: &Self) -> Option<Ordering> {
        self.0.priority().partial_cmp(&other.0.priority())
    }
}

impl<T> Ord for ByPriority<T>
where
    T: HasPriority,
{
    fn cmp(&self, other: &Self) -> Ordering {
        self.0.priority().cmp(&other.0.priority())
    }
}<|MERGE_RESOLUTION|>--- conflicted
+++ resolved
@@ -80,13 +80,8 @@
 
         let mut inner = self.chan.lock().unwrap();
 
-<<<<<<< HEAD
-        let result = match message.msg {
-            MessageKind::ToAllActors(m) if !self.is_full(inner.broadcast_tail) => {
-=======
-        match message {
+        let result = match message {
             SentMessage::ToAllActors(m) if !self.is_full(inner.broadcast_tail) => {
->>>>>>> ff782ad3
                 inner.send_broadcast(m);
                 Ok(())
             }
@@ -529,14 +524,14 @@
 pub enum WaitingSender<A> {
     Active {
         waker: Option<Waker>,
-        message: MessageKind<A>,
+        message: SentMessage<A>,
     },
     Delivered,
     Closed,
 }
 
 impl<A> WaitingSender<A> {
-    pub fn new(message: MessageKind<A>) -> Arc<Spinlock<Self>> {
+    pub fn new(message: SentMessage<A>) -> Arc<Spinlock<Self>> {
         let sender = WaitingSender::Active {
             waker: None,
             message,
@@ -544,14 +539,14 @@
         Arc::new(Spinlock::new(sender))
     }
 
-    pub fn peek(&self) -> &MessageKind<A> {
+    pub fn peek(&self) -> &SentMessage<A> {
         match self {
             WaitingSender::Active { message, .. } => message,
             _ => panic!("WaitingSender should have message"),
         }
     }
 
-    pub fn fulfill(&mut self) -> MessageKind<A> {
+    pub fn fulfill(&mut self) -> SentMessage<A> {
         match mem::replace(self, Self::Delivered) {
             WaitingSender::Active { mut waker, message } => {
                 if let Some(waker) = waker.take() {
