--- conflicted
+++ resolved
@@ -74,7 +74,7 @@
 
         match message {
             SentMessage::ToAllActors(m) if !self.is_full(inner.broadcast_tail) => {
-                inner.send_broadcast(MessageToAllActors(m));
+                inner.send_broadcast(m);
                 Ok(())
             }
             SentMessage::ToAllActors(m) => {
@@ -88,15 +88,17 @@
                 match res {
                     Ok(()) => Ok(()),
                     Err(WakeReason::MessageToOneActor(m))
-                        if m.priority == 0 && !self.is_full(inner.ordered_queue.len()) =>
+                        if m.priority() == Priority::default()
+                            && !self.is_full(inner.ordered_queue.len()) =>
                     {
-                        inner.ordered_queue.push_back(m.val);
+                        inner.ordered_queue.push_back(m);
                         Ok(())
                     }
                     Err(WakeReason::MessageToOneActor(m))
-                        if m.priority != 0 && !self.is_full(inner.priority_queue.len()) =>
+                        if m.priority() != Priority::default()
+                            && !self.is_full(inner.priority_queue.len()) =>
                     {
-                        inner.priority_queue.push(m);
+                        inner.priority_queue.push(ByPriority(m));
                         Ok(())
                     }
                     Err(WakeReason::MessageToOneActor(m)) => {
@@ -199,7 +201,7 @@
         self.chan
             .lock()
             .unwrap()
-            .send_broadcast(MessageToAllActors(Arc::new(Shutdown::new())));
+            .send_broadcast(Arc::new(Shutdown::new()));
     }
 
     /// Shutdown all [`WaitingSender`](crate::inbox::tx::WaitingSender)s in this channel.
@@ -246,7 +248,7 @@
     fn pop_broadcast_message(
         &self,
         broadcast_mailbox: &BroadcastQueue<A>,
-    ) -> Option<MessageToAllActors<A>> {
+    ) -> Option<Arc<dyn BroadcastEnvelope<Actor = A>>> {
         let message = broadcast_mailbox.lock().pop();
 
         // Advance the broadcast tail if we successfully took a message.
@@ -257,7 +259,7 @@
                 .try_advance_broadcast_tail(self.capacity);
         }
 
-        message
+        Some(message?.0)
     }
 
     /// Re-queue the given message.
@@ -267,7 +269,7 @@
     /// given message so it does not get lost.
     ///
     /// Note that the ordering of messages in the queues may be slightly off with this function.
-    fn requeue_message(&self, msg: PriorityMessageToOne<A>) {
+    fn requeue_message(&self, msg: Box<dyn MessageEnvelope<Actor = A>>) {
         let mut inner = match self.chan.lock() {
             Ok(lock) => lock,
             Err(_) => return, // If we can't lock the inner channel, there is nothing we can do.
@@ -277,11 +279,11 @@
         match res {
             Ok(()) => (),
             Err(WakeReason::MessageToOneActor(msg)) => {
-                if msg.priority == 0 {
+                if msg.priority() == Priority::default() {
                     // Preserve ordering as much as possible by pushing to the front
-                    inner.ordered_queue.push_front(msg.val)
+                    inner.ordered_queue.push_front(msg)
                 } else {
-                    inner.priority_queue.push(msg);
+                    inner.priority_queue.push(ByPriority(msg));
                 }
             }
             Err(_) => unreachable!("Got wrong wake reason back from try_fulfill_receiver"),
@@ -486,13 +488,8 @@
     }
 }
 
-<<<<<<< HEAD
-enum WakeReason<A> {
+pub enum WakeReason<A> {
     MessageToOneActor(Box<dyn MessageEnvelope<Actor = A>>),
-=======
-pub enum WakeReason<A> {
-    MessageToOneActor(PriorityMessageToOne<A>),
->>>>>>> bc7808ca
     // should be fetched from own receiver
     MessageToAllActors,
     Shutdown,
