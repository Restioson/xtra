//! Latency is prioritised over most accurate prioritisation. Specifically, at most one low priority
//! message may be handled before piled-up higher priority messages will be handled.

pub mod rx;
pub mod tx;
mod waiting_receiver;

use std::cmp::Ordering;
use std::collections::{BinaryHeap, VecDeque};
use std::future::Future;
use std::pin::Pin;
use std::sync::atomic::AtomicUsize;
use std::sync::{atomic, Arc, Mutex, Weak};
use std::task::{Context, Poll, Waker};
use std::{cmp, mem};

use event_listener::{Event, EventListener};
pub use rx::Receiver;
pub use tx::Sender;

use crate::envelope::{BroadcastEnvelope, MessageEnvelope, Shutdown};
<<<<<<< HEAD
use crate::inbox::rx::RxStrong;
use crate::inbox::tx::{TxStrong, WaitingSender};
use crate::inbox::waiting_receiver::{FulfillHandle, WaitingReceiver};
use crate::Actor;
=======
use crate::inbox::rx::{RxStrong, WaitingReceiver};
use crate::inbox::tx::TxStrong;
use crate::{Actor, Error};
>>>>>>> eafe1751

type Spinlock<T> = spin::Mutex<T>;
type BroadcastQueue<A> = Spinlock<BinaryHeap<ByPriority<Arc<dyn BroadcastEnvelope<Actor = A>>>>>;

/// Create an actor mailbox, returning a sender and receiver for it. The given capacity is applied
/// severally to each send type - priority, ordered, and broadcast.
pub fn new<A>(capacity: Option<usize>) -> (Sender<A, TxStrong>, Receiver<A, RxStrong>) {
    let inner = Arc::new(Chan::new(capacity));

    let tx = Sender::new(inner.clone());
    let rx = Receiver::new(inner);

    (tx, rx)
}

// Public because of private::RefCounterInner. This should never actually be exported, though.
pub struct Chan<A> {
    chan: Mutex<ChanInner<A>>,
    capacity: Option<usize>,
    on_shutdown: Event,
    sender_count: AtomicUsize,
    receiver_count: AtomicUsize,
}

impl<A> Chan<A> {
    pub fn new(capacity: Option<usize>) -> Self {
        Self {
            capacity,
            chan: Mutex::new(ChanInner::default()),
            on_shutdown: Event::new(),
            sender_count: AtomicUsize::new(0),
            receiver_count: AtomicUsize::new(0),
        }
    }

    /// Creates a new broadcast mailbox on this channel.
    fn new_broadcast_mailbox(&self) -> Arc<BroadcastQueue<A>> {
        let mailbox = Arc::new(Spinlock::new(BinaryHeap::new()));
        self.chan
            .lock()
            .unwrap()
            .broadcast_queues
            .push(Arc::downgrade(&mailbox));

        mailbox
    }

    pub fn try_send(
        &self,
        mut message: SentMessage<A>,
    ) -> Result<Result<(), MailboxFull<A>>, Error> {
        if !self.is_connected() {
            return Err(Error::Disconnected);
        }

        message.start_span();

        let mut inner = self.chan.lock().unwrap();

<<<<<<< HEAD
        match message {
            SentMessage::ToAllActors(m) => {
                if self.is_full(inner.broadcast_tail) {
                    // on_shutdown is only notified with inner locked, and it's locked here, so no race
                    let waiting = WaitingSender::new(SentMessage::ToAllActors(m));
                    inner.waiting_senders.push_back(Arc::downgrade(&waiting));

                    return Err(TrySendFail::Full(waiting));
                }

                inner.send_broadcast(m);
                Ok(())
            }
            SentMessage::ToOneActor(msg) => {
                let unfulfilled_msg = if let Err(msg) = inner.try_fulfill_receiver(msg) {
                    msg
                } else {
                    return Ok(());
                };

                match unfulfilled_msg {
                    m if m.priority() == Priority::default()
                        && !self.is_full(inner.ordered_queue.len()) =>
=======
        let result = match message {
            SentMessage::ToAllActors(m) if !self.is_full(inner.broadcast_tail) => {
                inner.send_broadcast(m);
                Ok(())
            }
            SentMessage::ToAllActors(m) => {
                // on_shutdown is only notified with inner locked, and it's locked here, so no race
                let waiting = WaitingSender::new(SentMessage::ToAllActors(m));
                inner.waiting_senders.push_back(Arc::downgrade(&waiting));
                Err(MailboxFull(waiting))
            }
            msg => {
                let res = inner.try_fulfill_receiver(msg.into());
                match res {
                    Ok(()) => Ok(()),
                    Err(WakeReason::MessageToOneActor(m))
                        if m.priority() == Priority::default()
                            && !self.is_full(inner.ordered_queue.len()) =>
>>>>>>> eafe1751
                    {
                        inner.ordered_queue.push_back(m);
                    }
                    m if m.priority() != Priority::default()
                        && !self.is_full(inner.priority_queue.len()) =>
                    {
                        inner.priority_queue.push(ByPriority(m));
                    }
                    _ => {
                        let waiting = WaitingSender::new(SentMessage::ToOneActor(unfulfilled_msg));
                        inner.waiting_senders.push_back(Arc::downgrade(&waiting));
<<<<<<< HEAD

                        return Err(TrySendFail::Full(waiting));
=======
                        Err(MailboxFull(waiting))
>>>>>>> eafe1751
                    }
                };

                Ok(())
            }
        };

        Ok(result)
    }

    fn try_recv(
        &self,
        broadcast_mailbox: &BroadcastQueue<A>,
    ) -> Result<ActorMessage<A>, WaitingReceiver<A>> {
        let mut broadcast = broadcast_mailbox.lock();

        // Peek priorities in order to figure out which channel should be taken from
        let broadcast_priority = broadcast.peek().map(|it| it.priority());

        let mut inner = self.chan.lock().unwrap();

        let shared_priority: Option<Priority> = inner.priority_queue.peek().map(|it| it.priority());

        // Try take from ordered channel
        if cmp::max(shared_priority, broadcast_priority) <= Some(Priority::Valued(0)) {
            if let Some(msg) = inner.pop_ordered(self.capacity) {
                return Ok(msg.into());
            }
        }

        // Choose which priority channel to take from
        match shared_priority.cmp(&broadcast_priority) {
            // Shared priority is greater or equal (and it is not empty)
            Ordering::Greater | Ordering::Equal if shared_priority.is_some() => {
                Ok(inner.pop_priority(self.capacity).unwrap().into())
            }
            // Shared priority is less - take from broadcast
            Ordering::Less => {
                let msg = broadcast.pop().unwrap().0;
                drop(broadcast);
                inner.try_advance_broadcast_tail(self.capacity);

                Ok(msg.into())
            }
            // Equal, but both are empty, so wait or exit if shutdown
            _ => {
                // on_shutdown is only notified with inner locked, and it's locked here, so no race
                if self.sender_count.load(atomic::Ordering::SeqCst) == 0 {
                    return Ok(ActorMessage::Shutdown);
                }

                let (receiver, handle) = WaitingReceiver::new();

                inner.waiting_receivers_handles.push_back(handle);
                Err(receiver)
            }
        }
    }

    fn is_connected(&self) -> bool {
        self.receiver_count.load(atomic::Ordering::SeqCst) > 0
            && self.sender_count.load(atomic::Ordering::SeqCst) > 0
    }

    fn len(&self) -> usize {
        let inner = self.chan.lock().unwrap();
        inner.broadcast_tail + inner.ordered_queue.len() + inner.priority_queue.len()
    }

    fn is_full(&self, len: usize) -> bool {
        self.capacity.map_or(false, |cap| len >= cap)
    }

    /// Shutdown all [`WaitingReceiver`]s in this channel.
    fn shutdown_waiting_receivers(&self) {
        let waiting_rx = {
            let mut inner = match self.chan.lock() {
                Ok(lock) => lock,
                Err(_) => return, // Poisoned, ignore
            };

            // We don't need to notify on_shutdown here, as that is only used by senders
            // Receivers will be woken with the fulfills below, or they will realise there are
            // no senders when they check the tx refcount

            mem::take(&mut inner.waiting_receivers_handles)
        };

        for rx in waiting_rx {
            rx.shutdown();
        }
    }

    fn shutdown_all_receivers(&self)
    where
        A: Actor,
    {
        self.chan
            .lock()
            .unwrap()
            .send_broadcast(Arc::new(Shutdown::new()));
    }

    /// Shutdown all [`WaitingSender`]s in this channel.
    fn shutdown_waiting_senders(&self) {
        let waiting_tx = {
            let mut inner = match self.chan.lock() {
                Ok(lock) => lock,
                Err(_) => return, // Poisoned, ignore
            };

            self.on_shutdown.notify(usize::MAX);

            // Let any outstanding messages drop
            inner.ordered_queue.clear();
            inner.priority_queue.clear();
            inner.broadcast_queues.clear();

            mem::take(&mut inner.waiting_senders)
        };

        for tx in waiting_tx.into_iter().flat_map(|w| w.upgrade()) {
            tx.lock().set_closed();
        }
    }

    fn disconnect_listener(&self) -> Option<EventListener> {
        // Listener is created before checking connectivity to avoid the following race scenario:
        //
        // 1. is_connected returns true
        // 2. on_shutdown is notified
        // 3. listener is registered
        //
        // The listener would never be woken in this scenario, as the notification preceded its
        // creation.
        let listener = self.on_shutdown.listen();

        if self.is_connected() {
            Some(listener)
        } else {
            None
        }
    }

    fn pop_broadcast_message(
        &self,
        broadcast_mailbox: &BroadcastQueue<A>,
    ) -> Option<Arc<dyn BroadcastEnvelope<Actor = A>>> {
        let message = broadcast_mailbox.lock().pop();

        // Advance the broadcast tail if we successfully took a message.
        if message.is_some() {
            self.chan
                .lock()
                .unwrap()
                .try_advance_broadcast_tail(self.capacity);
        }

        Some(message?.0)
    }

    /// Re-queue the given message.
    ///
    /// Normally, messages are delivered from the inbox straight to the actor. It can however happen
    /// that this process gets cancelled. In that case, this function can be used to re-queue the
    /// given message so it does not get lost.
    ///
    /// Note that the ordering of messages in the queues may be slightly off with this function.
    fn requeue_message(&self, msg: Box<dyn MessageEnvelope<Actor = A>>) {
        let mut inner = match self.chan.lock() {
            Ok(lock) => lock,
            Err(_) => return, // If we can't lock the inner channel, there is nothing we can do.
        };

        if let Err(msg) = inner.try_fulfill_receiver(msg) {
            if msg.priority() == Priority::default() {
                // Preserve ordering as much as possible by pushing to the front
                inner.ordered_queue.push_front(msg)
            } else {
                inner.priority_queue.push(ByPriority(msg));
            }
        }
    }
}

struct ChanInner<A> {
    ordered_queue: VecDeque<Box<dyn MessageEnvelope<Actor = A>>>,
    waiting_senders: VecDeque<Weak<Spinlock<WaitingSender<A>>>>,
    waiting_receivers_handles: VecDeque<FulfillHandle<A>>,
    priority_queue: BinaryHeap<ByPriority<Box<dyn MessageEnvelope<Actor = A>>>>,
    broadcast_queues: Vec<Weak<BroadcastQueue<A>>>,
    broadcast_tail: usize,
}

// Manual impl to avoid `A: Default` bound.
impl<A> Default for ChanInner<A> {
    fn default() -> Self {
        Self {
            ordered_queue: VecDeque::default(),
            waiting_senders: VecDeque::default(),
            waiting_receivers_handles: VecDeque::default(),
            priority_queue: BinaryHeap::default(),
            broadcast_queues: Vec::default(),
            broadcast_tail: 0,
        }
    }
}

impl<A> ChanInner<A> {
    fn pop_priority(
        &mut self,
        capacity: Option<usize>,
    ) -> Option<Box<dyn MessageEnvelope<Actor = A>>> {
        // If len < cap after popping this message, try fulfill at most one waiting sender
        if capacity.map_or(false, |cap| cap == self.priority_queue.len()) {
            match self.try_fulfill_sender(MessageType::Priority) {
                Some(SentMessage::ToOneActor(msg)) => self.priority_queue.push(ByPriority(msg)),
                Some(_) => unreachable!(),
                None => {}
            }
        }

        Some(self.priority_queue.pop()?.0)
    }

    fn pop_ordered(
        &mut self,
        capacity: Option<usize>,
    ) -> Option<Box<dyn MessageEnvelope<Actor = A>>> {
        // If len < cap after popping this message, try fulfill at most one waiting sender
        if capacity.map_or(false, |cap| cap == self.ordered_queue.len()) {
            match self.try_fulfill_sender(MessageType::Ordered) {
                Some(SentMessage::ToOneActor(msg)) => self.ordered_queue.push_back(msg),
                Some(_) => unreachable!(),
                None => {}
            }
        }

        self.ordered_queue.pop_front()
    }

    fn try_advance_broadcast_tail(&mut self, capacity: Option<usize>) {
        let mut longest = 0;
        for queue in &self.broadcast_queues {
            if let Some(queue) = queue.upgrade() {
                longest = cmp::max(longest, queue.lock().len());
            }
        }

        self.broadcast_tail = longest;

        // If len < cap, try fulfill a waiting sender
        if capacity.map_or(false, |cap| longest < cap) {
            match self.try_fulfill_sender(MessageType::Broadcast) {
                Some(SentMessage::ToAllActors(m)) => self.send_broadcast(m),
                Some(_) => unreachable!(),
                None => {}
            }
        }
    }

    fn send_broadcast(&mut self, m: Arc<dyn BroadcastEnvelope<Actor = A>>) {
        self.broadcast_queues.retain(|queue| match queue.upgrade() {
            Some(q) => {
                q.lock().push(ByPriority(m.clone()));
                true
            }
            None => false, // The corresponding receiver has been dropped - remove it
        });

        for rx in mem::take(&mut self.waiting_receivers_handles) {
            let _ = rx.fulfill_message_to_all_actors();
        }

        self.broadcast_tail += 1;
    }

    fn try_fulfill_receiver(
        &mut self,
        mut msg: Box<dyn MessageEnvelope<Actor = A>>,
    ) -> Result<(), Box<dyn MessageEnvelope<Actor = A>>> {
        while let Some(rx) = self.waiting_receivers_handles.pop_front() {
            match rx.fulfill_message_to_one_actor(msg) {
                Ok(()) => return Ok(()),
                Err(unfulfilled_msg) => msg = unfulfilled_msg,
            }
        }

        Err(msg)
    }

    fn try_fulfill_sender(&mut self, for_type: MessageType) -> Option<SentMessage<A>> {
        self.waiting_senders
            .retain(|tx| Weak::strong_count(tx) != 0);

        loop {
            let pos = if for_type == MessageType::Ordered {
                self.waiting_senders
                    .iter()
                    .position(|tx| match tx.upgrade() {
                        Some(tx) => matches!(tx.lock().peek(), SentMessage::ToOneActor(m) if m.priority() == Priority::default()),
                        None => false,
                    })?
            } else {
                self.waiting_senders
                    .iter()
                    .enumerate()
                    .max_by_key(|(_idx, tx)| match tx.upgrade() {
                        Some(tx) => match tx.lock().peek() {
                            SentMessage::ToOneActor(m)
                                if for_type == MessageType::Priority
                                    && m.priority() > Priority::default() =>
                            {
                                Some(m.priority())
                            }
                            SentMessage::ToAllActors(m) if for_type == MessageType::Broadcast => {
                                Some(m.priority())
                            }
                            _ => None,
                        },
                        None => None,
                    })?
                    .0
            };

            if let Some(tx) = self.waiting_senders.remove(pos).unwrap().upgrade() {
                return Some(tx.lock().fulfill());
            }
        }
    }
}

#[derive(Eq, PartialEq)]
enum MessageType {
    Broadcast,
    Ordered,
    Priority,
}

pub enum SentMessage<A> {
    ToOneActor(Box<dyn MessageEnvelope<Actor = A>>),
    ToAllActors(Arc<dyn BroadcastEnvelope<Actor = A>>),
}

impl<A> SentMessage<A> {
    pub fn start_span(&mut self) {
        #[cfg(feature = "instrumentation")]
        match self {
            SentMessage::ToOneActor(m) => {
                m.start_span();
            }
            SentMessage::ToAllActors(m) => {
                Arc::get_mut(m)
                    .expect("calling after try_send not supported")
                    .start_span();
            }
        };
    }
}

impl<A> From<Box<dyn MessageEnvelope<Actor = A>>> for SentMessage<A> {
    fn from(msg: Box<dyn MessageEnvelope<Actor = A>>) -> Self {
        SentMessage::ToOneActor(msg)
    }
}

/// An error returned in case the mailbox of an actor is full.
pub struct MailboxFull<A>(pub Arc<Spinlock<WaitingSender<A>>>);

pub enum ActorMessage<A> {
    ToOneActor(Box<dyn MessageEnvelope<Actor = A>>),
    ToAllActors(Arc<dyn BroadcastEnvelope<Actor = A>>),
    Shutdown,
}

impl<A> From<Box<dyn MessageEnvelope<Actor = A>>> for ActorMessage<A> {
    fn from(msg: Box<dyn MessageEnvelope<Actor = A>>) -> Self {
        ActorMessage::ToOneActor(msg)
    }
}

impl<A> From<Arc<dyn BroadcastEnvelope<Actor = A>>> for ActorMessage<A> {
    fn from(msg: Arc<dyn BroadcastEnvelope<Actor = A>>) -> Self {
        ActorMessage::ToAllActors(msg)
    }
}

<<<<<<< HEAD
=======
pub enum WakeReason<A> {
    MessageToOneActor(Box<dyn MessageEnvelope<Actor = A>>),
    // should be fetched from own receiver
    MessageToAllActors,
    Shutdown,
    // ReceiveFuture::cancel was called
    Cancelled,
}

pub enum WaitingSender<A> {
    Active {
        waker: Option<Waker>,
        message: SentMessage<A>,
    },
    Delivered,
    Closed,
}

impl<A> WaitingSender<A> {
    pub fn new(message: SentMessage<A>) -> Arc<Spinlock<Self>> {
        let sender = WaitingSender::Active {
            waker: None,
            message,
        };
        Arc::new(Spinlock::new(sender))
    }

    pub fn peek(&self) -> &SentMessage<A> {
        match self {
            WaitingSender::Active { message, .. } => message,
            _ => panic!("WaitingSender should have message"),
        }
    }

    pub fn fulfill(&mut self) -> SentMessage<A> {
        match mem::replace(self, Self::Delivered) {
            WaitingSender::Active { mut waker, message } => {
                if let Some(waker) = waker.take() {
                    waker.wake();
                }

                message
            }
            WaitingSender::Delivered | WaitingSender::Closed => {
                panic!("WaitingSender is already fulfilled or closed")
            }
        }
    }

    /// Mark this [`WaitingSender`] as closed.
    ///
    /// Should be called when the last [`Receiver`](crate::inbox::Receiver) goes away.
    pub fn set_closed(&mut self) {
        if let WaitingSender::Active {
            waker: Some(waker), ..
        } = mem::replace(self, Self::Closed)
        {
            waker.wake();
        }
    }
}

impl<A> Future for WaitingSender<A> {
    type Output = Result<(), Error>;

    fn poll(self: Pin<&mut Self>, cx: &mut Context<'_>) -> Poll<Self::Output> {
        let this = self.get_mut();

        match this {
            WaitingSender::Active { waker, .. } => {
                *waker = Some(cx.waker().clone());
                Poll::Pending
            }
            WaitingSender::Delivered => Poll::Ready(Ok(())),
            WaitingSender::Closed => Poll::Ready(Err(Error::Disconnected)),
        }
    }
}

>>>>>>> eafe1751
#[derive(Eq, PartialEq, Ord, PartialOrd, Copy, Clone)]
pub enum Priority {
    Valued(u32),
    Shutdown,
}

impl Default for Priority {
    fn default() -> Self {
        Priority::Valued(0)
    }
}

pub trait HasPriority {
    fn priority(&self) -> Priority;
}

/// A wrapper struct that allows comparison and ordering for anything thas has a priority, i.e. implements [`HasPriority`].
struct ByPriority<T>(pub T);

impl<T> HasPriority for ByPriority<T>
where
    T: HasPriority,
{
    fn priority(&self) -> Priority {
        self.0.priority()
    }
}

impl<T> PartialEq for ByPriority<T>
where
    T: HasPriority,
{
    fn eq(&self, other: &Self) -> bool {
        self.0.priority().eq(&other.0.priority())
    }
}

impl<T> Eq for ByPriority<T> where T: HasPriority {}

impl<T> PartialOrd for ByPriority<T>
where
    T: HasPriority,
{
    fn partial_cmp(&self, other: &Self) -> Option<Ordering> {
        self.0.priority().partial_cmp(&other.0.priority())
    }
}

impl<T> Ord for ByPriority<T>
where
    T: HasPriority,
{
    fn cmp(&self, other: &Self) -> Ordering {
        self.0.priority().cmp(&other.0.priority())
    }
}<|MERGE_RESOLUTION|>--- conflicted
+++ resolved
@@ -19,16 +19,10 @@
 pub use tx::Sender;
 
 use crate::envelope::{BroadcastEnvelope, MessageEnvelope, Shutdown};
-<<<<<<< HEAD
 use crate::inbox::rx::RxStrong;
-use crate::inbox::tx::{TxStrong, WaitingSender};
+use crate::inbox::tx::TxStrong;
 use crate::inbox::waiting_receiver::{FulfillHandle, WaitingReceiver};
-use crate::Actor;
-=======
-use crate::inbox::rx::{RxStrong, WaitingReceiver};
-use crate::inbox::tx::TxStrong;
 use crate::{Actor, Error};
->>>>>>> eafe1751
 
 type Spinlock<T> = spin::Mutex<T>;
 type BroadcastQueue<A> = Spinlock<BinaryHeap<ByPriority<Arc<dyn BroadcastEnvelope<Actor = A>>>>>;
@@ -88,15 +82,14 @@
 
         let mut inner = self.chan.lock().unwrap();
 
-<<<<<<< HEAD
-        match message {
+        let result = match message {
             SentMessage::ToAllActors(m) => {
                 if self.is_full(inner.broadcast_tail) {
                     // on_shutdown is only notified with inner locked, and it's locked here, so no race
                     let waiting = WaitingSender::new(SentMessage::ToAllActors(m));
                     inner.waiting_senders.push_back(Arc::downgrade(&waiting));
 
-                    return Err(TrySendFail::Full(waiting));
+                    return Ok(Err(MailboxFull(waiting)));
                 }
 
                 inner.send_broadcast(m);
@@ -106,32 +99,12 @@
                 let unfulfilled_msg = if let Err(msg) = inner.try_fulfill_receiver(msg) {
                     msg
                 } else {
-                    return Ok(());
+                    return Ok(Ok(()));
                 };
 
                 match unfulfilled_msg {
                     m if m.priority() == Priority::default()
                         && !self.is_full(inner.ordered_queue.len()) =>
-=======
-        let result = match message {
-            SentMessage::ToAllActors(m) if !self.is_full(inner.broadcast_tail) => {
-                inner.send_broadcast(m);
-                Ok(())
-            }
-            SentMessage::ToAllActors(m) => {
-                // on_shutdown is only notified with inner locked, and it's locked here, so no race
-                let waiting = WaitingSender::new(SentMessage::ToAllActors(m));
-                inner.waiting_senders.push_back(Arc::downgrade(&waiting));
-                Err(MailboxFull(waiting))
-            }
-            msg => {
-                let res = inner.try_fulfill_receiver(msg.into());
-                match res {
-                    Ok(()) => Ok(()),
-                    Err(WakeReason::MessageToOneActor(m))
-                        if m.priority() == Priority::default()
-                            && !self.is_full(inner.ordered_queue.len()) =>
->>>>>>> eafe1751
                     {
                         inner.ordered_queue.push_back(m);
                     }
@@ -143,12 +116,8 @@
                     _ => {
                         let waiting = WaitingSender::new(SentMessage::ToOneActor(unfulfilled_msg));
                         inner.waiting_senders.push_back(Arc::downgrade(&waiting));
-<<<<<<< HEAD
-
-                        return Err(TrySendFail::Full(waiting));
-=======
-                        Err(MailboxFull(waiting))
->>>>>>> eafe1751
+
+                        return Ok(Err(MailboxFull(waiting)));
                     }
                 };
 
@@ -536,17 +505,6 @@
     }
 }
 
-<<<<<<< HEAD
-=======
-pub enum WakeReason<A> {
-    MessageToOneActor(Box<dyn MessageEnvelope<Actor = A>>),
-    // should be fetched from own receiver
-    MessageToAllActors,
-    Shutdown,
-    // ReceiveFuture::cancel was called
-    Cancelled,
-}
-
 pub enum WaitingSender<A> {
     Active {
         waker: Option<Waker>,
@@ -617,7 +575,6 @@
     }
 }
 
->>>>>>> eafe1751
 #[derive(Eq, PartialEq, Ord, PartialOrd, Copy, Clone)]
 pub enum Priority {
     Valued(u32),
