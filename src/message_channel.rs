//! A message channel is a channel through which you can send only one kind of message, but to
//! any actor that can handle it. It is like [`Address`](../address/struct.Address.html), but associated with
//! the message type rather than the actor type.

<<<<<<< HEAD
use std::fmt::Debug;
use std::future::Future;
use std::pin::Pin;
use std::task::{Context, Poll};

use catty::Receiver;
=======
>>>>>>> 6470f5fb
use futures_core::future::BoxFuture;
use futures_core::stream::BoxStream;

use crate::address::{Address, WeakAddress};
use crate::envelope::ReturningEnvelope;
use crate::manager::AddressMessage;
use crate::private::Sealed;
use crate::receiver::Receiver;
use crate::refcount::{RefCounter, Shared, Strong};
use crate::send_future::{ResolveToHandlerReturn, SendFuture};
use crate::sink::{AddressSink, MessageSink, StrongMessageSink, WeakMessageSink};
use crate::{Handler, KeepRunning};

/// A message channel is a channel through which you can send only one kind of message, but to
/// any actor that can handle it. It is like [`Address`](../address/struct.Address.html), but associated with
/// the message type rather than the actor type. This trait represents *any kind of message channel*.
/// There are two traits which inherit from it - one for
/// [weak message channels](trait.WeakMessageChannel.html), and one for
/// [strong message channels](trait.StrongMessageChannel.html). Both of these traits may be
/// downcasted to this trait using their respective `downcast` methods. Therefore, this trait is
/// most useful when you want to be generic over both strong and weak message channels. If this is
/// undesireable or not needed, simply use their respective trait objects instead.
///
/// # Example
///
/// ```rust
/// # use xtra::prelude::*;
/// # use smol::Timer;
/// # use std::time::Duration;
/// struct WhatsYourName;
///
/// struct Alice;
/// struct Bob;
///
/// #[async_trait]
/// impl Actor for Alice {
///     type Stop = ();
///     async fn stopped(self) -> Self::Stop {
///         println!("Oh no");
///     }
/// }
/// # #[async_trait] impl Actor for Bob {type Stop = (); async fn stopped(self) -> Self::Stop {} }
///
/// #[async_trait]
/// impl Handler<WhatsYourName> for Alice {
///     type Return = &'static str;
///
///     async fn handle(&mut self, _: WhatsYourName, _ctx: &mut Context<Self>) -> Self::Return {
///         "Alice"
///     }
/// }
///
/// #[async_trait]
/// impl Handler<WhatsYourName> for Bob {
///     type Return = &'static str;
///
///     async fn handle(&mut self, _: WhatsYourName, _ctx: &mut Context<Self>) -> Self::Return {
///         "Bob"
///     }
/// }
///
/// fn main() {
/// # #[cfg(feature = "with-smol-1")]
/// smol::block_on(async {
///         let channels: [Box<dyn StrongMessageChannel<WhatsYourName, Return = &'static str>>; 2] = [
///             Box::new(Alice.create(None).spawn(&mut xtra::spawn::Smol::Global)),
///             Box::new(Bob.create(None).spawn(&mut xtra::spawn::Smol::Global))
///         ];
///         let name = ["Alice", "Bob"];
///         for (channel, name) in channels.iter().zip(&name) {
///             assert_eq!(*name, channel.send(WhatsYourName).await.unwrap());
///         }
///     })
/// }
/// ```
<<<<<<< HEAD
pub trait MessageChannel<M: Message>: Sealed + Unpin + Debug + Send + Sync {
=======
pub trait MessageChannel<M>: Sealed + Unpin + Send + Sync {
    /// The return value of the handler for `M`.
    type Return: Send + 'static;

>>>>>>> 6470f5fb
    /// Returns whether the actor referred to by this address is running and accepting messages.
    fn is_connected(&self) -> bool;

    /// Returns the number of messages in the actor's mailbox. Note that this does **not**
    /// differentiate between types of messages; it will return the count of all messages in the
    /// actor's mailbox, not only the messages sent by this message channel type.
    fn len(&self) -> usize;

    /// The total capacity of the actor's mailbox. Note that this does **not** differentiate between
    /// types of messages; it will return the total capacity of actor's mailbox, not only the
    /// messages sent by this message channel type
    fn capacity(&self) -> Option<usize>;

    /// Returns whether the actor's mailbox is empty.
    fn is_empty(&self) -> bool {
        self.len() == 0
    }

    /// Send a message to the actor.
    ///
    /// The actor must implement [`Handler<Message>`] for this to work.
    ///
    /// This function returns a [`Future`](SendFuture) that resolves to the [`Return`](crate::Handler::Return) value of the handler.
    /// The [`SendFuture`] will resolve to [`Err(Disconnected)`] in case the actor is stopped and not accepting messages.
    fn send(
        &self,
        message: M,
    ) -> SendFuture<Self::Return, BoxFuture<'static, Receiver<Self::Return>>, ResolveToHandlerReturn>;

    /// Attaches a stream to this channel such that all messages produced by it are forwarded to the
    /// actor. This could, for instance, be used to forward messages from a socket to the actor
    /// (after the messages have been appropriately `map`ped). This is a convenience method over
    /// explicitly forwarding a stream to this address, spawning that future onto the executor,
    /// and mapping the error away (because disconnects are expected and will simply mean that the
    /// stream is no longer being forwarded).
    ///
    /// **Note:** if this stream's continuation should prevent the actor from being dropped, this
    /// method should be called on [`MessageChannel`](trait.MessageChannel.html). Otherwise, it should be called
    /// on [`WeakMessageChannel`](trait.WeakMessageChannel.html).
    fn attach_stream(self, stream: BoxStream<M>) -> BoxFuture<()>
    where
        Self::Return: Into<KeepRunning> + Send;

    /// Clones this channel as a boxed trait object.
    fn clone_channel(&self) -> Box<dyn MessageChannel<M, Return = Self::Return>>;

    /// Use this message channel as [a futures `Sink`](https://docs.rs/futures/0.3/futures/io/struct.Sink.html)
    /// and asynchronously send messages through it.
    fn sink(&self) -> Box<dyn MessageSink<M>>;

    /// Determines whether this and the other message channel address the same actor mailbox.
    fn eq(&self, other: &dyn MessageChannel<M, Return = Self::Return>) -> bool;

    /// This is an internal method and should never be called manually.
    #[doc(hidden)]
    fn _ref_counter_eq(&self, other: *const Shared) -> bool;
}

/// A message channel is a channel through which you can send only one kind of message, but to
/// any actor that can handle it. It is like [`Address`](../address/struct.Address.html), but associated with
/// the message type rather than the actor type. Any existing `MessageChannel`s will prevent the
/// dropping of the actor. If this is undesirable, then the [`WeakMessageChannel`](trait.WeakMessageChannel.html)
/// struct should be used instead. A `StrongMessageChannel` trait object is created by casting a
/// strong [`Address`](../address/struct.Address.html).
pub trait StrongMessageChannel<M>: MessageChannel<M> {
    /// Create a weak message channel. Unlike with the strong variety of message channel (this kind),
    /// an actor will not be prevented from being dropped if only weak sinks, channels, and
    /// addresses exist.
    fn downgrade(&self) -> Box<dyn WeakMessageChannel<M, Return = Self::Return>>;

    /// Upcasts this strong message channel into a boxed generic
    /// [`MessageChannel`](trait.MessageChannel.html) trait object
    fn upcast(self) -> Box<dyn MessageChannel<M, Return = Self::Return>>;

    /// Upcasts this strong message channel into a reference to the generic
    /// [`MessageChannel`](trait.MessageChannel.html) trait object
    fn upcast_ref(&self) -> &dyn MessageChannel<M, Return = Self::Return>;

    /// Clones this channel as a boxed trait object.
    fn clone_channel(&self) -> Box<dyn StrongMessageChannel<M, Return = Self::Return>>;

    /// Use this message channel as [a futures `Sink`](https://docs.rs/futures/0.3/futures/io/struct.Sink.html)
    /// and asynchronously send messages through it.
    fn sink(&self) -> Box<dyn StrongMessageSink<M>>;
}

/// A message channel is a channel through which you can send only one kind of message, but to
/// any actor that can handle it. It is like [`Address`](../address/struct.Address.html), but associated with
/// the message type rather than the actor type. Any existing `WeakMessageChannel`s will *not* prevent the
/// dropping of the actor. If this is undesirable, then  [`StrongMessageChannel`](trait.StrongMessageChannel.html)
/// should be used instead. A `WeakMessageChannel` trait object is created by calling
/// [`StrongMessageChannel::downgrade`](trait.StrongMessageChannel.html#method.downgrade) or by
/// casting a [`WeakAddress`](../address/type.WeakAddress.html).
pub trait WeakMessageChannel<M>: MessageChannel<M> {
    /// Upcasts this weak message channel into a boxed generic
    /// [`MessageChannel`](trait.MessageChannel.html) trait object
    fn upcast(self) -> Box<dyn MessageChannel<M, Return = Self::Return>>;

    /// Upcasts this weak message channel into a reference to the generic
    /// [`MessageChannel`](trait.MessageChannel.html) trait object
    fn upcast_ref(&self) -> &dyn MessageChannel<M, Return = Self::Return>;

    /// Clones this channel as a boxed trait object.
    fn clone_channel(&self) -> Box<dyn WeakMessageChannel<M, Return = Self::Return>>;

    /// Use this message channel as [a futures `Sink`](https://docs.rs/futures/0.3/futures/io/struct.Sink.html)
    /// and asynchronously send messages through it.
    fn sink(&self) -> Box<dyn WeakMessageSink<M>>;
}

impl<A, R, M, Rc: RefCounter> MessageChannel<M> for Address<A, Rc>
where
    A: Handler<M, Return = R>,
    M: Send + 'static,
    R: Send + 'static,
{
    type Return = R;

    fn is_connected(&self) -> bool {
        self.is_connected()
    }

    fn len(&self) -> usize {
        self.len()
    }

    fn capacity(&self) -> Option<usize> {
        self.capacity()
    }

    fn send(
        &self,
        message: M,
    ) -> SendFuture<R, BoxFuture<'static, Receiver<R>>, ResolveToHandlerReturn> {
        if self.is_connected() {
            let (envelope, rx) = ReturningEnvelope::<A, M, R>::new(message);
            let sending = self
                .sender
                .clone()
                .into_send_async(AddressMessage::Message(Box::new(envelope)));

            #[allow(clippy::async_yields_async)] // We only want to await the sending.
            SendFuture::sending_boxed(async move {
                match sending.await {
                    Ok(()) => Receiver::new(rx),
                    Err(_) => Receiver::disconnected(),
                }
            })
        } else {
            SendFuture::disconnected()
        }
    }

    fn attach_stream(self, stream: BoxStream<M>) -> BoxFuture<()>
    where
        R: Into<KeepRunning> + Send,
    {
        Box::pin(Address::attach_stream(self, stream))
    }

    fn clone_channel(&self) -> Box<dyn MessageChannel<M, Return = Self::Return>> {
        Box::new(self.clone())
    }

    fn sink(&self) -> Box<dyn MessageSink<M>> {
        Box::new(AddressSink {
            sink: self.sender.clone().into_sink(),
            ref_counter: self.ref_counter.clone(),
        })
    }

    fn eq(&self, other: &dyn MessageChannel<M, Return = Self::Return>) -> bool {
        other._ref_counter_eq(self.ref_counter.as_ptr())
    }

    fn _ref_counter_eq(&self, other: *const Shared) -> bool {
        self.ref_counter.as_ptr() == other
    }
}

impl<A, M> StrongMessageChannel<M> for Address<A, Strong>
where
    A: Handler<M>,
    M: Send + 'static,
{
    fn downgrade(&self) -> Box<dyn WeakMessageChannel<M, Return = Self::Return>> {
        Box::new(self.downgrade())
    }

    /// Upcasts this strong message channel into a boxed generic
    /// [`MessageChannel`](trait.MessageChannel.html) trait object
    fn upcast(self) -> Box<dyn MessageChannel<M, Return = Self::Return>> {
        Box::new(self)
    }

    /// Upcasts this strong message channel into a reference to the generic
    /// [`MessageChannel`](trait.MessageChannel.html) trait object
    fn upcast_ref(&self) -> &dyn MessageChannel<M, Return = Self::Return> {
        self
    }

    fn clone_channel(&self) -> Box<dyn StrongMessageChannel<M, Return = Self::Return>> {
        Box::new(self.clone())
    }

    fn sink(&self) -> Box<dyn StrongMessageSink<M>> {
        Box::new(AddressSink {
            sink: self.sender.clone().into_sink(),
            ref_counter: self.ref_counter.clone(),
        })
    }
}

impl<A, M> WeakMessageChannel<M> for WeakAddress<A>
where
    A: Handler<M>,
    M: Send + 'static,
{
    /// Upcasts this weak message channel into a boxed generic
    /// [`MessageChannel`](trait.MessageChannel.html) trait object
    fn upcast(self) -> Box<dyn MessageChannel<M, Return = Self::Return>> {
        Box::new(self)
    }

    /// Upcasts this weak message channel into a reference to the generic
    /// [`MessageChannel`](trait.MessageChannel.html) trait object
    fn upcast_ref(&self) -> &dyn MessageChannel<M, Return = Self::Return> {
        self
    }

    fn clone_channel(&self) -> Box<dyn WeakMessageChannel<M, Return = Self::Return>> {
        Box::new(self.clone())
    }

    fn sink(&self) -> Box<dyn WeakMessageSink<M>> {
        Box::new(AddressSink {
            sink: self.sender.clone().into_sink(),
            ref_counter: self.ref_counter.clone(),
        })
    }
}<|MERGE_RESOLUTION|>--- conflicted
+++ resolved
@@ -2,15 +2,8 @@
 //! any actor that can handle it. It is like [`Address`](../address/struct.Address.html), but associated with
 //! the message type rather than the actor type.
 
-<<<<<<< HEAD
 use std::fmt::Debug;
-use std::future::Future;
-use std::pin::Pin;
-use std::task::{Context, Poll};
-
-use catty::Receiver;
-=======
->>>>>>> 6470f5fb
+
 use futures_core::future::BoxFuture;
 use futures_core::stream::BoxStream;
 
@@ -86,14 +79,9 @@
 ///     })
 /// }
 /// ```
-<<<<<<< HEAD
-pub trait MessageChannel<M: Message>: Sealed + Unpin + Debug + Send + Sync {
-=======
-pub trait MessageChannel<M>: Sealed + Unpin + Send + Sync {
+pub trait MessageChannel<M>: Sealed + Unpin + Debug + Send + Sync {
     /// The return value of the handler for `M`.
     type Return: Send + 'static;
-
->>>>>>> 6470f5fb
     /// Returns whether the actor referred to by this address is running and accepting messages.
     fn is_connected(&self) -> bool;
 
