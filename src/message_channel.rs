--- conflicted
+++ resolved
@@ -294,15 +294,7 @@
         &self,
         message: M,
     ) -> SendFuture<R, ActorErasedSending<Self::Return>, ResolveToHandlerReturn> {
-<<<<<<< HEAD
-        let (envelope, rx) = ReturningEnvelope::<A, M, R>::new(message);
-        let msg = PriorityMessageToOne::new(0, Box::new(envelope));
-        let sending = self.0.send(SentMessage::msg_to_one::<M>(msg));
-
-        SendFuture::sending_erased(sending, rx)
-=======
         SendFuture::sending_erased(message, self.0.clone())
->>>>>>> bc7808ca
     }
 
     fn clone_channel(
