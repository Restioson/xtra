use crate::address::MessageResponseFuture;
use crate::envelope::AddressEnvelope;
use crate::{Disconnected, Message};
use futures::task::{Context, Poll};
use futures::Sink;
#[cfg(any(
    doc,
    feature = "with-tokio-0_2",
    feature = "with-async_std-1",
    feature = "with-wasm_bindgen-0_2",
))]
use futures::{FutureExt, Stream, StreamExt};
use std::pin::Pin;

/// General trait for any kind of channel of messages, be it strong or weak. This trait contains all
/// functions of the channel.
pub trait MessageChannelExt<M: Message> {
    /// Returns whether the actor referred to by this address is running and accepting messages.
    fn is_connected(&self) -> bool;

    /// Sends a [`Message`](trait.Message.html) to the actor, and does not wait for a response.
    /// If this returns `Err(Disconnected)`, then the actor is stopped and not accepting messages.
    /// If this returns `Ok(())`, the will be delivered, but may not be handled in the event that the
    /// actor stops itself (by calling [`Context::stop`](struct.Context.html#method.stop))
    /// before it was handled.
    fn do_send(&self, message: M) -> Result<(), Disconnected>;

    /// Sends a [`Message`](trait.Message.html) to the actor, and waits for a response. If this
    /// returns `Err(Disconnected)`, then the actor is stopped and not accepting messages.
    fn send(&self, message: M) -> MessageResponseFuture<M>;

    /// Attaches a stream to this channel such that all messages produced by it are forwarded to the
    /// actor. This could, for instance, be used to forward messages from a socket to the actor
    /// (after the messages have been appropriately `map`ped). This is a convenience method over
    /// explicitly forwarding a stream to this address, spawning that future onto the executor,
    /// and mapping the error away (because disconnects are expected and will simply mean that the
    /// stream is no longer being forwarded).
    ///
    /// **Note:** if this stream's continuation should prevent the actor from being dropped, this
    /// method should be called on [`MessageChannel`](struct.MessageChannel.html). Otherwise, it should be called
    /// on [`WeakMessageChannel`](struct.WeakMessageChannel.html).
<<<<<<< HEAD
    #[cfg_attr(nightly, doc(cfg(feature = "with-tokio-0_2")))]
    #[cfg_attr(nightly, doc(cfg(feature = "with-async_std-1")))]
    #[cfg(any(doc, feature = "with-tokio-0_2", feature = "with-async_std-1"))]
=======
    #[cfg_attr(not(feature = "stable"), doc(cfg(feature = "with-tokio-0_2")))]
    #[cfg_attr(not(feature = "stable"), doc(cfg(feature = "with-async_std-1")))]
    #[cfg_attr(not(feature = "stable"), doc(cfg(feature = "with-wasm_bindgen-0_2")))]
    #[cfg(any(
        doc,
        feature = "with-tokio-0_2",
        feature = "with-async_std-1",
        feature = "with-wasm_bindgen-0_2"
    ))]
>>>>>>> 0788eaef
    fn attach_stream<S>(self, stream: S)
    where
        S: Stream<Item = M> + Send + Unpin + 'static,
        Self: Sized + Send + Sink<M, Error = Disconnected> + 'static;
}

/// A message channel is a channel through which you can send only one kind of message, but to
/// any actor that can handle it. It is like [`Address`](struct.Address.html), but associated with
/// the message type rather than the actor type. Any existing `MessageChannel`s will prevent the
/// dropping of the actor. If this is undesirable, then the [`WeakMessageChannel`](struct.WeakMessageChannel.html)
/// struct should be used instead. This struct is created by calling
/// [`Address::channel`](struct.Address.html#method.channel),
/// [`Address::into_channel`](struct.Address.html#method.into_channel), or the similar methods on
/// [`WeakAddress`](struct.WeakAddress.html).
pub struct MessageChannel<M: Message> {
    pub(crate) address: Box<dyn AddressEnvelope<M>>,
}

impl<M: Message> MessageChannel<M> {
    /// Create a weak message channel to the actor. Unlike with the strong variety of channel (this kind),
    /// an actor will not be prevented from being dropped if only weak channels exist.
    pub fn downgrade(&self) -> WeakMessageChannel<M> {
        WeakMessageChannel {
            address: self.address.downgrade(),
        }
    }

    /// Converts this message channel into a weak channel to the actor. Unlike with the strong variety of
    /// channel (this kind), an actor will not be prevented from being dropped if only weak channels
    /// exist.
    pub fn into_downgraded(self) -> WeakMessageChannel<M> {
        self.downgrade()
    }
}

impl<M: Message> MessageChannelExt<M> for MessageChannel<M> {
    fn is_connected(&self) -> bool {
        self.address.is_connected()
    }

    fn do_send(&self, message: M) -> Result<(), Disconnected> {
        self.address.do_send(message)
    }

    fn send(&self, message: M) -> MessageResponseFuture<M> {
        self.address.send(message)
    }

    #[cfg(any(
        doc,
        feature = "with-tokio-0_2",
        feature = "with-async_std-1",
        feature = "with-wasm_bindgen-0_2"
    ))]
    fn attach_stream<S>(self, stream: S)
    where
        S: Stream<Item = M> + Send + Unpin + 'static,
        Self: Sized + Send + Sink<M, Error = Disconnected> + 'static,
    {
        let fut = stream.map(|i| Ok(i)).forward(self).map(|_| ());

        #[cfg(feature = "with-async_std-1")]
        async_std::task::spawn(fut);

        #[cfg(feature = "with-tokio-0_2")]
        tokio::spawn(fut);

        #[cfg(feature = "with-wasm_bindgen-0_2")]
        wasm_bindgen_futures::spawn_local(fut);
    }
}

impl<M: Message> Sink<M> for MessageChannel<M> {
    type Error = Disconnected;

    fn poll_ready(self: Pin<&mut Self>, ctx: &mut Context<'_>) -> Poll<Result<(), Self::Error>> {
        Pin::new(&mut self.get_mut().address).poll_ready(ctx)
    }

    fn start_send(self: Pin<&mut Self>, message: M) -> Result<(), Self::Error> {
        Pin::new(&mut self.get_mut().address).start_send(message)
    }

    fn poll_flush(self: Pin<&mut Self>, ctx: &mut Context<'_>) -> Poll<Result<(), Self::Error>> {
        Pin::new(&mut self.get_mut().address).poll_flush(ctx)
    }

    fn poll_close(self: Pin<&mut Self>, ctx: &mut Context<'_>) -> Poll<Result<(), Self::Error>> {
        Pin::new(&mut self.get_mut().address).poll_close(ctx)
    }
}

/// A message channel is a channel through which you can send only one kind of message, but to
/// any actor that can handle it. It is like [`Address`](struct.Address.html), but associated with
/// the message type rather than the actor type. Any existing `WeakMessageChannel`s will *not* prevent the
/// dropping of the actor. If this is undesirable, then the [`MessageChannel`](struct.MessageChannel.html)
/// struct should be used instead. This struct is created by calling
/// [`MessageChannel::downgrade`](struct.MessageChannel.html#method.downgrade)
/// [`MessageChannel::into_downgraded`](struct.MessageChannel.html#method.into_downgraded),
/// [`WeakAddress::channel`](struct.WeakAddress.html#method.channel),
/// or [`WeakAddress::into_channel`](struct.WeakAddress.html#method.into_channel).
pub struct WeakMessageChannel<M: Message> {
    pub(crate) address: Box<dyn AddressEnvelope<M>>,
}

impl<M: Message> MessageChannelExt<M> for WeakMessageChannel<M> {
    fn is_connected(&self) -> bool {
        self.address.is_connected()
    }

    fn do_send(&self, message: M) -> Result<(), Disconnected> {
        self.address.do_send(message)
    }

    fn send(&self, message: M) -> MessageResponseFuture<M> {
        self.address.send(message)
    }

    #[cfg(any(
        doc,
        feature = "with-tokio-0_2",
        feature = "with-async_std-1",
        feature = "with-wasm_bindgen-0_2"
    ))]
    fn attach_stream<S>(self, stream: S)
    where
        S: Stream<Item = M> + Send + Unpin + 'static,
        Self: Sized + Send + Sink<M, Error = Disconnected> + 'static,
    {
        let fut = stream.map(|i| Ok(i)).forward(self).map(|_| ());

        #[cfg(feature = "with-async_std-1")]
        async_std::task::spawn(fut);

        #[cfg(feature = "with-tokio-0_2")]
        tokio::spawn(fut);

        #[cfg(feature = "with-wasm_bindgen-0_2")]
        wasm_bindgen_futures::spawn_local(fut);
    }
}

impl<M: Message> Sink<M> for WeakMessageChannel<M> {
    type Error = Disconnected;

    fn poll_ready(self: Pin<&mut Self>, ctx: &mut Context<'_>) -> Poll<Result<(), Self::Error>> {
        Pin::new(&mut self.get_mut().address).poll_ready(ctx)
    }

    fn start_send(self: Pin<&mut Self>, message: M) -> Result<(), Self::Error> {
        Pin::new(&mut self.get_mut().address).start_send(message)
    }

    fn poll_flush(self: Pin<&mut Self>, ctx: &mut Context<'_>) -> Poll<Result<(), Self::Error>> {
        Pin::new(&mut self.get_mut().address).poll_flush(ctx)
    }

    fn poll_close(self: Pin<&mut Self>, ctx: &mut Context<'_>) -> Poll<Result<(), Self::Error>> {
        Pin::new(&mut self.get_mut().address).poll_close(ctx)
    }
}<|MERGE_RESOLUTION|>--- conflicted
+++ resolved
@@ -39,21 +39,15 @@
     /// **Note:** if this stream's continuation should prevent the actor from being dropped, this
     /// method should be called on [`MessageChannel`](struct.MessageChannel.html). Otherwise, it should be called
     /// on [`WeakMessageChannel`](struct.WeakMessageChannel.html).
-<<<<<<< HEAD
-    #[cfg_attr(nightly, doc(cfg(feature = "with-tokio-0_2")))]
-    #[cfg_attr(nightly, doc(cfg(feature = "with-async_std-1")))]
-    #[cfg(any(doc, feature = "with-tokio-0_2", feature = "with-async_std-1"))]
-=======
-    #[cfg_attr(not(feature = "stable"), doc(cfg(feature = "with-tokio-0_2")))]
-    #[cfg_attr(not(feature = "stable"), doc(cfg(feature = "with-async_std-1")))]
-    #[cfg_attr(not(feature = "stable"), doc(cfg(feature = "with-wasm_bindgen-0_2")))]
     #[cfg(any(
         doc,
         feature = "with-tokio-0_2",
         feature = "with-async_std-1",
         feature = "with-wasm_bindgen-0_2"
     ))]
->>>>>>> 0788eaef
+    #[cfg_attr(nightly, doc(cfg(feature = "with-tokio-0_2")))]
+    #[cfg_attr(nightly, doc(cfg(feature = "with-async_std-1")))]
+    #[cfg_attr(nightly, doc(cfg(feature = "with-wasm_bindgen-0_2")))]
     fn attach_stream<S>(self, stream: S)
     where
         S: Stream<Item = M> + Send + Unpin + 'static,
