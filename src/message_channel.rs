//! A message channel is a channel through which you can send only one kind of message, but to
//! any actor that can handle it. It is like [`Address`], but associated with
//! the message type rather than the actor type.

use std::fmt;

use futures_sink::Sink;

use crate::address::{ActorJoinHandle, Address};
<<<<<<< HEAD
use crate::envelope::ReturningEnvelope;
use crate::inbox::SentMessage;
=======
>>>>>>> bc7808ca
use crate::refcount::{Either, RefCounter, Strong, Weak};
use crate::send_future::{ActorErasedSending, ResolveToHandlerReturn, SendFuture};
use crate::{Error, Handler};

/// A message channel is a channel through which you can send only one kind of message, but to
/// any actor that can handle it. It is like [`Address`], but associated with the message type rather
/// than the actor type.
///
/// # Example
///
/// ```rust
/// # use xtra::prelude::*;
/// struct WhatsYourName;
///
/// struct Alice;
/// struct Bob;
///
/// #[async_trait]
/// impl Actor for Alice {
///     type Stop = ();
///     async fn stopped(self) {
///         println!("Oh no");
///     }
/// }
/// # #[async_trait] impl Actor for Bob {type Stop = (); async fn stopped(self) -> Self::Stop {} }
///
/// #[async_trait]
/// impl Handler<WhatsYourName> for Alice {
///     type Return = &'static str;
///
///     async fn handle(&mut self, _: WhatsYourName, _ctx: &mut Context<Self>) -> Self::Return {
///         "Alice"
///     }
/// }
///
/// #[async_trait]
/// impl Handler<WhatsYourName> for Bob {
///     type Return = &'static str;
///
///     async fn handle(&mut self, _: WhatsYourName, _ctx: &mut Context<Self>) -> Self::Return {
///         "Bob"
///     }
/// }
///
/// fn main() {
/// # #[cfg(feature = "smol")]
/// smol::block_on(async {
///         let alice = Alice.create(None).spawn(&mut xtra::spawn::Smol::Global);
///         let bob = Bob.create(None).spawn(&mut xtra::spawn::Smol::Global);
///
///         let channels = [
///             MessageChannel::new(alice),
///             MessageChannel::new(bob)
///         ];
///         let name = ["Alice", "Bob"];
///
///         for (channel, name) in channels.iter().zip(&name) {
///             assert_eq!(*name, channel.send(WhatsYourName).await.unwrap());
///         }
///     })
/// }
/// ```
pub struct MessageChannel<M, R, Rc = Strong> {
    inner: Box<dyn MessageChannelTrait<M, Rc, Return = R> + Send + Sync + 'static>,
}

impl<M, Rc, R> MessageChannel<M, R, Rc>
where
    M: Send + 'static,
    R: Send + 'static,
{
    /// Construct a new [`MessageChannel`] from the given [`Address`].
    ///
    /// The actor behind the [`Address`] must implement the [`Handler`] trait for the message type.
    pub fn new<A>(address: Address<A, Rc>) -> Self
    where
        A: Handler<M, Return = R>,
        Rc: RefCounter,
    {
        Self {
            inner: Box::new(address),
        }
    }

    /// Returns whether the actor referred to by this message channel is running and accepting messages.
    pub fn is_connected(&self) -> bool {
        self.inner.is_connected()
    }

    /// Returns the number of messages in the actor's mailbox.
    ///
    /// Note that this does **not** differentiate between types of messages; it will return the
    /// count of all messages in the actor's mailbox, not only the messages sent by this
    /// [`MessageChannel`].
    pub fn len(&self) -> usize {
        self.inner.len()
    }

    /// The total capacity of the actor's mailbox.
    ///
    /// Note that this does **not** differentiate between types of messages; it will return the
    /// total capacity of actor's mailbox, not only the messages sent by this [`MessageChannel`].
    pub fn capacity(&self) -> Option<usize> {
        self.inner.capacity()
    }

    /// Returns whether the actor's mailbox is empty.
    pub fn is_empty(&self) -> bool {
        self.len() == 0
    }

    /// Send a message to the actor.
    ///
    /// This function returns a [`Future`](SendFuture) that resolves to the [`Return`](crate::Handler::Return) value of the handler.
    /// The [`SendFuture`] will resolve to [`Err(Disconnected)`] in case the actor is stopped and not accepting messages.
    pub fn send(&self, message: M) -> SendFuture<R, ActorErasedSending<R>, ResolveToHandlerReturn> {
        self.inner.send(message)
    }

    /// Waits until this [`MessageChannel`] becomes disconnected.
    pub fn join(&self) -> ActorJoinHandle {
        self.inner.join()
    }

    /// Determines whether this and the other [`MessageChannel`] address the same actor mailbox.
    pub fn same_actor<Rc2>(&self, other: &MessageChannel<M, R, Rc2>) -> bool
    where
        Rc2: Send + 'static,
    {
        self.inner.to_inner_ptr() == other.inner.to_inner_ptr()
    }
}

impl<M, Rc> MessageChannel<M, (), Rc>
where
    M: Send + 'static,
{
    /// Construct a [`Sink`] from this [`MessageChannel`].
    ///
    /// Sending an item into a [`Sink`]s does not return a value. Consequently, this function is
    /// only available on [`MessageChannel`]s with a return value of `()`.
    ///
    /// To create such a [`MessageChannel`] use an [`Address`] that points to an actor where the
    /// [`Handler`] of a given message has [`Return`](Handler::Return) set to `()`.
    ///
    /// The provided [`Sink`] will process one message at a time completely and thus enforces
    /// back-pressure according to the bounds of the actor's mailbox.
    pub fn into_sink(self) -> impl Sink<M, Error = Error> {
        futures_util::sink::unfold((), move |(), message| self.send(message))
    }
}

impl<A, M, R, Rc> From<Address<A, Rc>> for MessageChannel<M, R, Rc>
where
    A: Handler<M, Return = R>,
    R: Send + 'static,
    M: Send + 'static,
    Rc: RefCounter,
{
    fn from(address: Address<A, Rc>) -> Self {
        MessageChannel::new(address)
    }
}

impl<M, R, Rc> fmt::Debug for MessageChannel<M, R, Rc>
where
    R: Send + 'static,
{
    fn fmt(&self, f: &mut fmt::Formatter<'_>) -> fmt::Result {
        let message_type = &std::any::type_name::<M>();
        let return_type = &std::any::type_name::<R>();

        write!(f, "MessageChannel<{}, {}>(", message_type, return_type)?;
        self.inner.debug_fmt(f)?;
        write!(f, ")")?;

        Ok(())
    }
}

/// Determines whether this and the other message channel address the same actor mailbox **and**
/// they have reference count type equality. This means that this will only return true if
/// [`MessageChannel::same_actor`] returns true **and** if they both have weak or strong reference
/// counts. [`Either`] will compare as whichever reference count type it wraps.
impl<M, R, Rc> PartialEq for MessageChannel<M, R, Rc>
where
    M: Send + 'static,
    R: Send + 'static,
    Rc: Send + 'static,
{
    fn eq(&self, other: &Self) -> bool {
        self.same_actor(other) && (self.inner.is_strong() == other.inner.is_strong())
    }
}

impl<M, R, Rc> Clone for MessageChannel<M, R, Rc>
where
    R: Send + 'static,
{
    fn clone(&self) -> Self {
        Self {
            inner: self.inner.clone_channel(),
        }
    }
}

impl<M, R> MessageChannel<M, R, Strong>
where
    M: Send + 'static,
    R: Send + 'static,
{
    /// Downgrade this [`MessageChannel`] to a [`Weak`] reference count.
    pub fn downgrade(&self) -> MessageChannel<M, R, Weak> {
        MessageChannel {
            inner: self.inner.to_weak(),
        }
    }
}

impl<M, R> MessageChannel<M, R, Either>
where
    M: Send + 'static,
    R: Send + 'static,
{
    /// Downgrade this [`MessageChannel`] to a [`Weak`] reference count.
    pub fn downgrade(&self) -> MessageChannel<M, R, Weak> {
        MessageChannel {
            inner: self.inner.to_weak(),
        }
    }
}

trait MessageChannelTrait<M, Rc> {
    type Return: Send + 'static;

    fn is_connected(&self) -> bool;

    fn len(&self) -> usize;

    fn capacity(&self) -> Option<usize>;

    fn send(
        &self,
        message: M,
    ) -> SendFuture<Self::Return, ActorErasedSending<Self::Return>, ResolveToHandlerReturn>;

    fn clone_channel(
        &self,
    ) -> Box<dyn MessageChannelTrait<M, Rc, Return = Self::Return> + Send + Sync + 'static>;

    fn join(&self) -> ActorJoinHandle;

    fn to_inner_ptr(&self) -> *const ();

    fn is_strong(&self) -> bool;

    fn to_weak(
        &self,
    ) -> Box<dyn MessageChannelTrait<M, Weak, Return = Self::Return> + Send + Sync + 'static>;

    fn debug_fmt(&self, f: &mut fmt::Formatter) -> fmt::Result;
}

impl<A, R, M, Rc: RefCounter> MessageChannelTrait<M, Rc> for Address<A, Rc>
where
    A: Handler<M, Return = R>,
    M: Send + 'static,
    R: Send + 'static,
{
    type Return = R;

    fn is_connected(&self) -> bool {
        self.is_connected()
    }

    fn len(&self) -> usize {
        self.len()
    }

    fn capacity(&self) -> Option<usize> {
        self.capacity()
    }

    fn send(
        &self,
        message: M,
    ) -> SendFuture<R, ActorErasedSending<Self::Return>, ResolveToHandlerReturn> {
<<<<<<< HEAD
        let (envelope, rx) = ReturningEnvelope::<A, M, R>::new(message, 0);
        let sending = self.0.send(SentMessage::ToOneActor(Box::new(envelope)));

        SendFuture::sending_erased(sending, rx)
=======
        SendFuture::sending_erased(message, self.0.clone())
>>>>>>> bc7808ca
    }

    fn clone_channel(
        &self,
    ) -> Box<dyn MessageChannelTrait<M, Rc, Return = Self::Return> + Send + Sync + 'static> {
        Box::new(self.clone())
    }

    fn join(&self) -> ActorJoinHandle {
        self.join()
    }

    fn to_inner_ptr(&self) -> *const () {
        self.0.inner_ptr() as *const ()
    }

    fn is_strong(&self) -> bool {
        self.0.is_strong()
    }

    fn to_weak(
        &self,
    ) -> Box<dyn MessageChannelTrait<M, Weak, Return = Self::Return> + Send + Sync + 'static> {
        Box::new(Address(self.0.downgrade()))
    }

    fn debug_fmt(&self, f: &mut fmt::Formatter) -> fmt::Result {
        fmt::Debug::fmt(&self.0, f)
    }
}<|MERGE_RESOLUTION|>--- conflicted
+++ resolved
@@ -7,11 +7,6 @@
 use futures_sink::Sink;
 
 use crate::address::{ActorJoinHandle, Address};
-<<<<<<< HEAD
-use crate::envelope::ReturningEnvelope;
-use crate::inbox::SentMessage;
-=======
->>>>>>> bc7808ca
 use crate::refcount::{Either, RefCounter, Strong, Weak};
 use crate::send_future::{ActorErasedSending, ResolveToHandlerReturn, SendFuture};
 use crate::{Error, Handler};
@@ -299,14 +294,7 @@
         &self,
         message: M,
     ) -> SendFuture<R, ActorErasedSending<Self::Return>, ResolveToHandlerReturn> {
-<<<<<<< HEAD
-        let (envelope, rx) = ReturningEnvelope::<A, M, R>::new(message, 0);
-        let sending = self.0.send(SentMessage::ToOneActor(Box::new(envelope)));
-
-        SendFuture::sending_erased(sending, rx)
-=======
         SendFuture::sending_erased(message, self.0.clone())
->>>>>>> bc7808ca
     }
 
     fn clone_channel(
