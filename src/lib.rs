//! xtra is a tiny, fast, and safe actor system.

#![cfg_attr(docsrs, feature(doc_cfg, external_doc))]
#![deny(unsafe_code, missing_docs)]

pub use self::address::{Address, Disconnected, WeakAddress};
pub use self::broadcast_future::BroadcastFuture;
pub use self::context::{ActorShutdown, Context};
pub use self::manager::ActorManager;
pub use self::receiver::Receiver;
pub use self::scoped_task::scoped;
pub use self::send_future::{ActorErasedSending, NameableSending, SendFuture};

pub mod address;
mod broadcast_future;
mod context;
mod envelope;
mod inbox;
mod manager;
pub mod message_channel;
mod receiver;
/// This module contains a way to scope a future to the lifetime of an actor, stopping it before it
/// completes if the actor it is associated with stops too.
pub mod scoped_task;
mod send_future;
/// This module contains a trait to spawn actors, implemented for all major async runtimes by default.
pub mod spawn;

/// Commonly used types from xtra
pub mod prelude {
    pub use async_trait::async_trait;

    pub use crate::address::Address;
    pub use crate::context::Context;
<<<<<<< HEAD
    pub use crate::message_channel::{MessageChannel, StrongMessageChannel, WeakMessageChannel};
=======
    pub use crate::message_channel::MessageChannel;
    #[cfg(feature = "with-tracing-0_1")]
    pub use crate::tracing::InstrumentedExt;
>>>>>>> 38d598ff
    #[doc(no_inline)]
    pub use crate::{Actor, Handler};
}

/// This module contains types representing the strength of an address's reference counting, which
/// influences whether the address will keep the actor alive for as long as it lives.
pub mod refcount {
    pub use crate::inbox::tx::TxEither as Either;
    pub use crate::inbox::tx::TxRefCounter as RefCounter;
    pub use crate::inbox::tx::TxStrong as Strong;
    pub use crate::inbox::tx::TxWeak as Weak;
}

/// Defines that an [`Actor`] can handle a given message `M`.
///
/// This is an [`async_trait`](https://docs.rs/async-trait), so implementations should
/// be annotated `#[async_trait]`.
///
/// # Example
///
/// ```rust
/// # use xtra::prelude::*;
/// # struct MyActor;
/// # #[async_trait] impl Actor for MyActor {type Stop = (); async fn stopped(self) -> Self::Stop {} }
/// struct Msg;
///
/// #[async_trait]
/// impl Handler<Msg> for MyActor {
///     type Return = u32;
///
///     async fn handle(&mut self, message: Msg, ctx: &mut Context<Self>) -> u32 {
///         20
///     }
/// }
///
/// fn main() {
/// #   #[cfg(feature = "with-smol-1")]
///     smol::block_on(async {
///         let addr = MyActor.create(None).spawn(&mut xtra::spawn::Smol::Global);
///         assert_eq!(addr.send(Msg).await, Ok(20));
///     })
/// }
/// ```
#[async_trait::async_trait]
pub trait Handler<M>: Actor {
    /// The return value of this handler.
    type Return: Send + 'static;

    /// Handle a given message, returning its result.
    ///
    /// This is an [`async_trait`](https://docs.rs/async-trait).
    /// See the trait documentation to see an example of how this method can be declared.
    async fn handle(&mut self, message: M, ctx: &mut Context<Self>) -> Self::Return;
}

/// An actor which can handle message one at a time. Actors can only be
/// communicated with by sending messages through their [`Address`]es.
/// They can modify their private state, respond to messages, and spawn other actors. They can also
/// stop themselves through their [`Context`] by calling [`Context::stop_self`].
/// This will result in any attempt to send messages to the actor in future failing.
///
/// This is an [`async_trait`], so implementations should be annotated `#[async_trait]`.
///
/// # Example
///
/// ```rust
/// # use xtra::{KeepRunning, prelude::*};
/// # use std::time::Duration;
/// struct MyActor;
///
/// #[async_trait]
/// impl Actor for MyActor {
///     type Stop = ();
///     async fn started(&mut self, ctx: &mut Context<Self>) {
///         println!("Started!");
///     }
///
///     async fn stopped(self) -> Self::Stop {
///         println!("Finally stopping.");
///     }
/// }
///
/// struct Goodbye;
///
/// #[async_trait]
/// impl Handler<Goodbye> for MyActor {
///     type Return = ();
///
///     async fn handle(&mut self, _: Goodbye, ctx: &mut Context<Self>) {
///         println!("Goodbye!");
///         ctx.stop_all();
///     }
/// }
///
/// // Will print "Started!", "Goodbye!", and then "Finally stopping."
/// # #[cfg(feature = "with-smol-1")]
/// smol::block_on(async {
///     let addr = MyActor.create(None).spawn(&mut xtra::spawn::Smol::Global);
///     addr.send(Goodbye).await;
///
///     smol::Timer::after(Duration::from_secs(1)).await; // Give it time to run
/// })
/// ```
///
/// For longer examples, see the `examples` directory.
#[async_trait::async_trait]
pub trait Actor: 'static + Send + Sized {
    /// Value returned from the actor when [`Actor::stopped`] is called.
    type Stop: Send + 'static;

    /// Called as soon as the actor has been started.
    #[allow(unused_variables)]
    async fn started(&mut self, ctx: &mut Context<Self>) {}

    /// Called at the end of an actor's event loop.
    ///
    /// An actor's event loop can stop for several reasons:
    ///
    /// - The actor called [`Context::stop_self`].
    /// - An actor called [`Context::stop_all`].
    /// - The last [`Address`] with a [`Strong`](crate::refcount::Strong) reference count was dropped.
    async fn stopped(self) -> Self::Stop;

    /// Returns the actor's address and manager in a ready-to-start state, given the cap for the
    /// actor's mailbox. If `None` is passed, it will be of unbounded size. To spawn the actor,
    /// the [`ActorManager::spawn`] must be called, or
    /// the [`ActorManager::run`] method must be called
    /// and the future it returns spawned onto an executor.
    /// # Example
    ///
    /// ```rust
    /// # use xtra::{KeepRunning, prelude::*};
    /// # use std::time::Duration;
    /// # use smol::Timer;
    /// # struct MyActor;
    /// # #[async_trait] impl Actor for MyActor {type Stop = (); async fn stopped(self) -> Self::Stop {} }
    /// smol::block_on(async {
    ///     let (addr, fut) = MyActor.create(None).run();
    ///     smol::spawn(fut).detach(); // Actually spawn the actor onto an executor
    ///     Timer::after(Duration::from_secs(1)).await; // Give it time to run
    /// })
    /// ```
    fn create(self, message_cap: Option<usize>) -> ActorManager<Self> {
        let (address, ctx) = Context::new(message_cap);
        ActorManager {
            address,
            actor: self,
            ctx,
        }
    }
}

/// Whether or not to keep an attached stream forwarding.
#[derive(Debug, Copy, Clone, Eq, PartialEq)]
pub enum KeepRunning {
    /// Keep forwarding
    Yes,
    /// Stop the forwarding task
    No,
}

/// True is converted to yes, and false is converted to no.
impl From<bool> for KeepRunning {
    fn from(b: bool) -> Self {
        if b {
            KeepRunning::Yes
        } else {
            KeepRunning::No
        }
    }
}

impl From<()> for KeepRunning {
    fn from(_: ()) -> KeepRunning {
        KeepRunning::Yes
    }
}<|MERGE_RESOLUTION|>--- conflicted
+++ resolved
@@ -32,13 +32,7 @@
 
     pub use crate::address::Address;
     pub use crate::context::Context;
-<<<<<<< HEAD
-    pub use crate::message_channel::{MessageChannel, StrongMessageChannel, WeakMessageChannel};
-=======
     pub use crate::message_channel::MessageChannel;
-    #[cfg(feature = "with-tracing-0_1")]
-    pub use crate::tracing::InstrumentedExt;
->>>>>>> 38d598ff
     #[doc(no_inline)]
     pub use crate::{Actor, Handler};
 }
