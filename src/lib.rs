//! xtra is a tiny, fast, and safe actor system.

#![cfg_attr(docsrs, feature(doc_cfg))]
#![deny(unsafe_code, missing_docs)]

use std::fmt;
use std::future::Future;
use std::ops::ControlFlow;

use futures_util::future;
use futures_util::future::Either;

pub use self::address::{Address, WeakAddress};
pub use self::context::Context;
<<<<<<< HEAD
pub use self::mailbox::Mailbox;
pub use self::manager::ActorManager;
pub use self::receiver::Receiver;
pub use self::scoped_task::scoped;
pub use self::send_future::{ActorErasedSending, NameableSending, SendFuture};
use crate::context::TickFuture;
use crate::mailbox::Message;
=======
pub use self::scoped_task::scoped;
pub use self::send_future::{ActorErasedSending, ActorNamedSending, Receiver, SendFuture};
pub use self::spawn::*; // Star export so we don't have to write `cfg` attributes here.
>>>>>>> 100195d8

pub mod address;
mod context;
mod envelope;
mod inbox;
<<<<<<< HEAD
mod mailbox;
mod manager;
=======
mod instrumentation;
>>>>>>> 100195d8
pub mod message_channel;
/// This module contains a way to scope a future to the lifetime of an actor, stopping it before it
/// completes if the actor it is associated with stops too.
pub mod scoped_task;
mod send_future;
mod spawn;

/// Commonly used types from xtra
pub mod prelude {
    pub use async_trait::async_trait;

    pub use crate::address::Address;
    pub use crate::context::Context;
    pub use crate::message_channel::MessageChannel;
    #[doc(no_inline)]
    pub use crate::{Actor, Handler, Mailbox};
}

/// This module contains types representing the strength of an address's reference counting, which
/// influences whether the address will keep the actor alive for as long as it lives.
pub mod refcount {
    pub use crate::inbox::tx::{
        TxEither as Either, TxRefCounter as RefCounter, TxStrong as Strong, TxWeak as Weak,
    };
}

/// Provides a default implementation of the [`Actor`] trait for the given type with a [`Stop`](Actor::Stop) type of `()` and empty lifecycle functions.
///
/// The [`Actor`] custom derive takes away some boilerplate for a standard actor:
///
/// ```rust
/// #[derive(xtra::Actor)]
/// pub struct MyActor;
/// #
/// # fn assert_actor<T: xtra::Actor>() { }
/// #
/// # fn main() {
/// #    assert_actor::<MyActor>()
/// # }
/// ```
/// This macro will generate the following [`Actor`] implementation:
///
/// ```rust,no_run
/// # use xtra::prelude::*;
/// pub struct MyActor;
///
/// #[async_trait]
/// impl xtra::Actor for MyActor {
///     type Stop = ();
///
///     async fn stopped(self) { }
/// }
/// ```
///
/// Please note that implementing the [`Actor`] trait is still very easy and this macro purposely does not support a plethora of usecases but is meant to handle the most common ones.
/// For example, whilst it does support actors with type parameters, lifetimes are entirely unsupported.
#[cfg(feature = "macros")]
pub use macros::Actor;

/// Defines that an [`Actor`] can handle a given message `M`.
///
/// This is an [`async_trait`](https://docs.rs/async-trait), so implementations should
/// be annotated `#[async_trait]`.
///
/// # Example
///
/// ```rust
/// # use xtra::prelude::*;
/// # struct MyActor;
/// # #[async_trait] impl Actor for MyActor {type Stop = (); async fn stopped(self) -> Self::Stop {} }
/// struct Msg;
///
/// #[async_trait]
/// impl Handler<Msg> for MyActor {
///     type Return = u32;
///
///     async fn handle(&mut self, message: Msg, ctx: &mut Context<Self>) -> u32 {
///         20
///     }
/// }
///
/// fn main() {
/// #   #[cfg(feature = "smol")]
///     smol::block_on(async {
///         let addr = xtra::spawn_smol(MyActor, None);
///         assert_eq!(addr.send(Msg).await, Ok(20));
///     })
/// }
/// ```
#[async_trait::async_trait]
pub trait Handler<M>: Actor {
    /// The return value of this handler.
    type Return: Send + 'static;

    /// Handle a given message, returning its result.
    ///
    /// This is an [`async_trait`](https://docs.rs/async-trait).
    /// See the trait documentation to see an example of how this method can be declared.
    async fn handle(&mut self, message: M, ctx: &mut Context<Self>) -> Self::Return;
}

/// An actor which can handle message one at a time. Actors can only be
/// communicated with by sending messages through their [`Address`]es.
/// They can modify their private state, respond to messages, and spawn other actors. They can also
/// stop themselves through their [`Context`] by calling [`Context::stop_self`].
/// This will result in any attempt to send messages to the actor in future failing.
///
/// This is an [`async_trait`], so implementations should be annotated `#[async_trait]`.
///
/// # Example
///
/// ```rust
/// # use xtra::prelude::*;
/// # use std::time::Duration;
/// struct MyActor;
///
/// #[async_trait]
/// impl Actor for MyActor {
///     type Stop = ();
///     async fn started(&mut self, ctx: &mut Mailbox<Self>) {
///         println!("Started!");
///     }
///
///     async fn stopped(self) -> Self::Stop {
///         println!("Finally stopping.");
///     }
/// }
///
/// struct Goodbye;
///
/// #[async_trait]
/// impl Handler<Goodbye> for MyActor {
///     type Return = ();
///
///     async fn handle(&mut self, _: Goodbye, ctx: &mut Context<Self>) {
///         println!("Goodbye!");
///         ctx.stop_all();
///     }
/// }
///
/// // Will print "Started!", "Goodbye!", and then "Finally stopping."
/// # #[cfg(feature = "smol")]
/// smol::block_on(async {
///     let addr = xtra::spawn_smol(MyActor, None);
///     addr.send(Goodbye).await;
///
///     smol::Timer::after(Duration::from_secs(1)).await; // Give it time to run
/// })
/// ```
///
/// For longer examples, see the `examples` directory.
#[async_trait::async_trait]
pub trait Actor: 'static + Send + Sized {
    /// Value returned from the actor when [`Actor::stopped`] is called.
    type Stop: Send + 'static;

    /// Called as soon as the actor has been started.
    #[allow(unused_variables)]
    async fn started(&mut self, mailbox: &mut Mailbox<Self>) {}

    /// Called at the end of an actor's event loop.
    ///
    /// An actor's event loop can stop for several reasons:
    ///
    /// - The actor called [`Context::stop_self`].
    /// - An actor called [`Context::stop_all`].
    /// - The last [`Address`] with a [`Strong`](crate::refcount::Strong) reference count was dropped.
    async fn stopped(self) -> Self::Stop;
<<<<<<< HEAD

    /// Returns the actor's address and manager in a ready-to-start state, given the cap for the
    /// actor's mailbox. If `None` is passed, it will be of unbounded size. To spawn the actor,
    /// the [`ActorManager::spawn`] must be called, or
    /// the [`ActorManager::run`] method must be called
    /// and the future it returns spawned onto an executor.
    /// # Example
    ///
    /// ```rust
    /// # use xtra::prelude::*;
    /// # use std::time::Duration;
    /// # use smol::Timer;
    /// # struct MyActor;
    /// # #[async_trait] impl Actor for MyActor {type Stop = (); async fn stopped(self) -> Self::Stop {} }
    /// smol::block_on(async {
    ///     let (addr, fut) = MyActor.create(None).run();
    ///     smol::spawn(fut).detach(); // Actually spawn the actor onto an executor
    ///     Timer::after(Duration::from_secs(1)).await; // Give it time to run
    /// })
    /// ```
    fn create(self, message_cap: Option<usize>) -> ActorManager<Self> {
        let (address, mailbox) = Mailbox::new(message_cap);
        ActorManager {
            address,
            actor: self,
            mailbox,
        }
    }
=======
>>>>>>> 100195d8
}

/// An error related to the actor system
#[derive(Clone, Eq, PartialEq, Debug)]
pub enum Error {
    /// The actor is no longer running and disconnected from the sending address.
    Disconnected,
    /// The message request operation was interrupted. This happens when the message result sender
    /// is dropped. Therefore, it should never be returned from send futures split from their
    /// receivers with [`SendFuture::split_receiver`]. This could be due to the actor's event loop
    /// being shut down, or due to a custom timeout. Unlike [`Error::Disconnected`], it does not
    /// necessarily imply that any retries or further attempts to interact with the actor will
    /// result in an error.
    Interrupted,
}

impl fmt::Display for Error {
    fn fmt(&self, f: &mut fmt::Formatter<'_>) -> fmt::Result {
        match self {
            Error::Disconnected => f.write_str("Actor address disconnected"),
            Error::Interrupted => f.write_str("Message request interrupted"),
        }
    }
}

impl std::error::Error for Error {}

/// Run the provided actor.
///
/// This is the primary event loop of an actor which takes messages out of the mailbox and hands
/// them to the actor.
pub async fn run<A>(mut mailbox: Mailbox<A>, mut actor: A) -> A::Stop
where
    A: Actor,
{
    actor.started(&mut mailbox).await;

    while let ControlFlow::Continue(()) = yield_once(&mut mailbox, &mut actor).await {}

    actor.stopped().await
}

/// Yields to the manager to handle one message, returning the actor should be shut down or not.
pub async fn yield_once<A>(mailbox: &mut Mailbox<A>, actor: &mut A) -> ControlFlow<(), ()>
where
    A: Actor,
{
    let message = mailbox.next().await;

    tick(message, actor, mailbox).await
}

/// Handle one message and return whether to exit from the manage loop or not.
///
/// Note that this will immediately create the message handler span if the `instrumentation`
/// feature is enabled.
pub fn tick<'a, A>(
    message: Message<A>,
    actor: &'a mut A,
    mailbox: &'a mut Mailbox<A>,
) -> TickFuture<'a, A>
where
    A: Actor,
{
    TickFuture::new(message.0, actor, mailbox)
}

/// Handle any incoming messages for the actor while running a given future. This is similar to
/// [`join`], but will exit if the actor is stopped, returning the future. Returns
/// `Ok` with the result of the future if it was successfully completed, or `Err` with the
/// future if the actor was stopped before it could complete. It is analagous to
/// [`futures::select`](futures_util::future::select).
///
/// ## Example
///
/// ```rust
/// # use std::time::Duration;
/// use futures_util::future::Either;
/// # use xtra::prelude::*;
/// # use smol::future;
/// # struct MyActor;
/// # #[async_trait] impl Actor for MyActor { type Stop = (); async fn stopped(self) {} }
///
/// struct Stop;
/// struct Selecting;
///
/// #[async_trait]
/// impl Handler<Stop> for MyActor {
///     type Return = ();
///
///     async fn handle(&mut self, _msg: Stop, ctx: &mut Context<Self>) {
///         ctx.stop_self();
///     }
/// }
///
/// #[async_trait]
/// impl Handler<Selecting> for MyActor {
///     type Return = bool;
///
///     async fn handle(&mut self, _msg: Selecting, ctx: &mut Context<Self>) -> bool {
///         // Actor is still running, so this will return Either::Left
///         match xtra::select(ctx.mailbox(), self, future::ready(1)).await {
///             Either::Left(ans) => println!("Answer is: {}", ans),
///             Either::Right(_) => panic!("How did we get here?"),
///         };
///
///         let addr = ctx.mailbox().address();
///         let select = xtra::select(ctx.mailbox(), self, future::pending::<()>());
///         let _ = addr.send(Stop).split_receiver().await;
///
///         // Actor is stopping, so this will return Err, even though the future will
///         // usually never complete.
///         matches!(select.await, Either::Right(_))
///     }
/// }
///
/// # #[cfg(feature = "with-smol-1")]
/// # smol::block_on(async {
/// let addr = MyActor.create(None).spawn(&mut xtra::spawn::Smol::Global);
/// assert!(addr.is_connected());
/// assert_eq!(addr.send(Selecting).await, Ok(true)); // Assert that the select did end early
/// # })
///
/// ```
pub async fn select<A, F, R>(mailbox: &mut Mailbox<A>, actor: &mut A, mut fut: F) -> Either<R, F>
where
    F: Future<Output = R> + Unpin,
    A: Actor,
{
    let mut control_flow = ControlFlow::Continue(());

    while control_flow.is_continue() {
        let (msg, unfinished) = {
            let mut next_msg = mailbox.next();
            match future::select(fut, &mut next_msg).await {
                Either::Left((future_res, _)) => {
                    if let Some(msg) = next_msg.cancel() {
                        TickFuture::new(msg.0, actor, mailbox).await;
                    }

                    return Either::Left(future_res);
                }
                Either::Right(tuple) => tuple,
            }
        };

        control_flow = TickFuture::new(msg.0, actor, mailbox).await;
        fut = unfinished;
    }

    Either::Right(fut)
}

/// Joins on a future by handling all incoming messages whilst polling it. The future will
/// always be polled to completion, even if the actor is stopped. If the actor is stopped,
/// handling of messages will cease, and only the future will be polled. It is somewhat
/// analagous to [`futures::join`](futures_util::future::join), but it will not wait for the incoming stream of messages
/// from addresses to end before returning - it will return as soon as the provided future does.
///
/// ## Example
///
/// ```rust
/// # use std::time::Duration;
/// use futures_util::FutureExt;
/// # use xtra::prelude::*;
/// # use smol::future;
/// # struct MyActor;
/// # #[async_trait] impl Actor for MyActor { type Stop = (); async fn stopped(self) {} }
///
/// struct Stop;
/// struct Joining;
///
/// #[async_trait]
/// impl Handler<Stop> for MyActor {
///     type Return = ();
///
///     async fn handle(&mut self, _msg: Stop, ctx: &mut Context<Self>) {
///         ctx.stop_self();
///     }
/// }
///
/// #[async_trait]
/// impl Handler<Joining> for MyActor {
///     type Return = bool;
///
///     async fn handle(&mut self, _msg: Joining, ctx: &mut Context<Self>) -> bool {
///         let addr = ctx.mailbox().address();
///         let join = xtra::join(ctx.mailbox(), self, future::ready::<()>(()));
///         let _ = addr.send(Stop).split_receiver().await;
///
///         // Actor is stopping, but the join should still evaluate correctly
///         join.now_or_never().is_some()
///     }
/// }
///
/// # #[cfg(feature = "with-smol-1")]
/// # smol::block_on(async {
/// let addr = MyActor.create(None).spawn(&mut xtra::spawn::Smol::Global);
/// assert!(addr.is_connected());
/// assert_eq!(addr.send(Joining).await, Ok(true)); // Assert that the join did evaluate the future
/// # })
pub async fn join<A, F, R>(mailbox: &mut Mailbox<A>, actor: &mut A, fut: F) -> R
where
    F: Future<Output = R>,
    A: Actor,
{
    futures_util::pin_mut!(fut);
    match select(mailbox, actor, fut).await {
        Either::Left(res) => res,
        Either::Right(fut) => fut.await,
    }
}<|MERGE_RESOLUTION|>--- conflicted
+++ resolved
@@ -7,35 +7,24 @@
 use std::future::Future;
 use std::ops::ControlFlow;
 
-use futures_util::future;
 use futures_util::future::Either;
+use futures_util::{future, FutureExt};
 
 pub use self::address::{Address, WeakAddress};
 pub use self::context::Context;
-<<<<<<< HEAD
 pub use self::mailbox::Mailbox;
-pub use self::manager::ActorManager;
-pub use self::receiver::Receiver;
-pub use self::scoped_task::scoped;
-pub use self::send_future::{ActorErasedSending, NameableSending, SendFuture};
-use crate::context::TickFuture;
-use crate::mailbox::Message;
-=======
 pub use self::scoped_task::scoped;
 pub use self::send_future::{ActorErasedSending, ActorNamedSending, Receiver, SendFuture};
-pub use self::spawn::*; // Star export so we don't have to write `cfg` attributes here.
->>>>>>> 100195d8
+pub use self::spawn::*;
+use crate::context::TickFuture;
+use crate::mailbox::Message; // Star export so we don't have to write `cfg` attributes here.
 
 pub mod address;
 mod context;
 mod envelope;
 mod inbox;
-<<<<<<< HEAD
+mod instrumentation;
 mod mailbox;
-mod manager;
-=======
-mod instrumentation;
->>>>>>> 100195d8
 pub mod message_channel;
 /// This module contains a way to scope a future to the lifetime of an actor, stopping it before it
 /// completes if the actor it is associated with stops too.
@@ -204,37 +193,6 @@
     /// - An actor called [`Context::stop_all`].
     /// - The last [`Address`] with a [`Strong`](crate::refcount::Strong) reference count was dropped.
     async fn stopped(self) -> Self::Stop;
-<<<<<<< HEAD
-
-    /// Returns the actor's address and manager in a ready-to-start state, given the cap for the
-    /// actor's mailbox. If `None` is passed, it will be of unbounded size. To spawn the actor,
-    /// the [`ActorManager::spawn`] must be called, or
-    /// the [`ActorManager::run`] method must be called
-    /// and the future it returns spawned onto an executor.
-    /// # Example
-    ///
-    /// ```rust
-    /// # use xtra::prelude::*;
-    /// # use std::time::Duration;
-    /// # use smol::Timer;
-    /// # struct MyActor;
-    /// # #[async_trait] impl Actor for MyActor {type Stop = (); async fn stopped(self) -> Self::Stop {} }
-    /// smol::block_on(async {
-    ///     let (addr, fut) = MyActor.create(None).run();
-    ///     smol::spawn(fut).detach(); // Actually spawn the actor onto an executor
-    ///     Timer::after(Duration::from_secs(1)).await; // Give it time to run
-    /// })
-    /// ```
-    fn create(self, message_cap: Option<usize>) -> ActorManager<Self> {
-        let (address, mailbox) = Mailbox::new(message_cap);
-        ActorManager {
-            address,
-            actor: self,
-            mailbox,
-        }
-    }
-=======
->>>>>>> 100195d8
 }
 
 /// An error related to the actor system
@@ -371,7 +329,7 @@
             let mut next_msg = mailbox.next();
             match future::select(fut, &mut next_msg).await {
                 Either::Left((future_res, _)) => {
-                    if let Some(msg) = next_msg.cancel() {
+                    if let Some(msg) = next_msg.now_or_never() {
                         TickFuture::new(msg.0, actor, mailbox).await;
                     }
 
