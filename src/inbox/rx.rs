--- conflicted
+++ resolved
@@ -137,25 +137,6 @@
     }
 }
 
-<<<<<<< HEAD
-=======
-impl<A, Rc: RxRefCounter> ReceiveFuture<A, Rc> {
-    /// See docs on [`crate::context::ReceiveFuture::cancel`] for more
-    #[must_use = "If dropped, messages could be lost"]
-    pub fn cancel(&mut self) -> Option<ActorMessage<A>> {
-        if let ReceiveState::Waiting { waiting, .. } =
-            mem::replace(&mut self.0, ReceiveState::Complete)
-        {
-            if let Some(WakeReason::MessageToOneActor(msg)) = waiting.lock().cancel() {
-                return Some(msg.into());
-            }
-        }
-
-        None
-    }
-}
-
->>>>>>> bc7808ca
 impl<A, Rc: RxRefCounter> Drop for ReceiveFuture<A, Rc> {
     fn drop(&mut self) {
         if let ReceiveState::Waiting { waiting, rx } =
