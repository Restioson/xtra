<<<<<<< HEAD
use std::sync::{atomic, Arc};
=======
use std::future::Future;
use std::mem;
use std::pin::Pin;
use std::sync::Arc;
use std::task::{Context, Poll};
>>>>>>> b8cb4c18

use crate::inbox::tx::{TxStrong, TxWeak};
use crate::inbox::{BroadcastQueue, Chan, Sender};

<<<<<<< HEAD
pub struct Receiver<A, Rc: RxRefCounter> {
    pub inner: Arc<Chan<A>>,
    pub broadcast_mailbox: Arc<BroadcastQueue<A>>,
    pub rc: Rc,
=======
pub struct Receiver<A> {
    inner: Arc<Chan<A>>,
    broadcast_mailbox: Arc<BroadcastQueue<A>>,
}

impl<A> Receiver<A> {
    pub fn next_broadcast_message(&self) -> Option<Arc<dyn BroadcastEnvelope<Actor = A>>> {
        self.inner
            .chan
            .lock()
            .unwrap()
            .pop_broadcast(&self.broadcast_mailbox)
    }
>>>>>>> b8cb4c18
}

impl<A> Receiver<A> {
    pub(super) fn new(inner: Arc<Chan<A>>) -> Self {
        inner.increment_receiver_count();

        Receiver {
            broadcast_mailbox: inner.new_broadcast_mailbox(),
            inner,
        }
    }
}

impl<A> Receiver<A> {
    pub fn sender(&self) -> Option<Sender<A, TxStrong>> {
        Sender::try_new_strong(self.inner.clone())
    }

    pub fn weak_sender(&self) -> Sender<A, TxWeak> {
        Sender::new_weak(self.inner.clone())
    }
<<<<<<< HEAD
=======

    pub fn receive(&self) -> ReceiveFuture<A> {
        let receiver_with_same_broadcast_mailbox = Receiver {
            inner: self.inner.clone(),
            broadcast_mailbox: self.broadcast_mailbox.clone(),
        };
        self.inner.increment_receiver_count();

        ReceiveFuture::New(receiver_with_same_broadcast_mailbox)
    }
>>>>>>> b8cb4c18
}

impl<A> Clone for Receiver<A> {
    fn clone(&self) -> Self {
        self.inner.increment_receiver_count();

        Receiver {
            inner: self.inner.clone(),
            broadcast_mailbox: self.inner.new_broadcast_mailbox(),
        }
    }
}

impl<A> Drop for Receiver<A> {
    fn drop(&mut self) {
        self.inner.decrement_receiver_count()
    }
}

<<<<<<< HEAD
pub trait RxRefCounter: Unpin {
    fn increment<A>(&self, inner: &Chan<A>) -> Self;
    #[must_use = "If decrement returns false, the address must be disconnected"]
    fn decrement<A>(&self, inner: &Chan<A>) -> bool;
}

pub struct RxStrong(());

impl RxRefCounter for RxStrong {
    fn increment<A>(&self, inner: &Chan<A>) -> Self {
        inner.receiver_count.fetch_add(1, atomic::Ordering::Relaxed);
        RxStrong(())
    }

    fn decrement<A>(&self, inner: &Chan<A>) -> bool {
        // Memory orderings copied from Arc::drop
        if inner.receiver_count.fetch_sub(1, atomic::Ordering::Release) != 1 {
            return false;
        }

        atomic::fence(atomic::Ordering::Acquire);
        true
    }
}

pub struct RxWeak(());

impl RxRefCounter for RxWeak {
    fn increment<A>(&self, _inner: &Chan<A>) -> Self {
        RxWeak(())
    }

    fn decrement<A>(&self, _inner: &Chan<A>) -> bool {
        false
=======
pub enum ReceiveFuture<A> {
    New(Receiver<A>),
    Waiting(Waiting<A>),
    Done,
}

/// Dedicated "waiting" state for the [`ReceiveFuture`].
///
/// This type encapsulates the waiting for a notification from the channel about a new message that
/// can be received. This notification may arrive in the [`WaitingReceiver`] before we poll it again.
///
/// To avoid losing a message, this type implements [`Drop`] and re-queues the message into the
/// mailbox in such a scenario.
pub struct Waiting<A> {
    channel_receiver: Receiver<A>,
    waiting_receiver: WaitingReceiver<A>,
}

impl<A> Future for Waiting<A> {
    type Output = Result<ActorMessage<A>, Receiver<A>>;

    fn poll(self: Pin<&mut Self>, cx: &mut Context<'_>) -> Poll<Self::Output> {
        let this = self.get_mut();

        let result =
            match futures_util::ready!(this.waiting_receiver.poll(&this.channel_receiver, cx)) {
                None => Err(this.channel_receiver.clone()), // TODO: Optimise this clone with an `Option` where we call `take`?
                Some(msg) => Ok(msg),
            };

        Poll::Ready(result)
    }
}

impl<A> Drop for Waiting<A> {
    fn drop(&mut self) {
        if let Some(msg) = self.waiting_receiver.cancel() {
            self.channel_receiver.inner.requeue_message(msg);
        }
    }
}

impl<A> Future for ReceiveFuture<A> {
    type Output = ActorMessage<A>;

    fn poll(self: Pin<&mut Self>, cx: &mut Context<'_>) -> Poll<ActorMessage<A>> {
        let this = self.get_mut();

        loop {
            match mem::replace(this, ReceiveFuture::Done) {
                ReceiveFuture::New(rx) => match rx.inner.try_recv(rx.broadcast_mailbox.as_ref()) {
                    Ok(message) => return Poll::Ready(message),
                    Err(waiting) => {
                        *this = ReceiveFuture::Waiting(Waiting {
                            channel_receiver: rx,
                            waiting_receiver: waiting,
                        });
                    }
                },
                ReceiveFuture::Waiting(mut waiting) => match waiting.poll_unpin(cx) {
                    Poll::Ready(Ok(msg)) => return Poll::Ready(msg),
                    Poll::Ready(Err(rx)) => {
                        // False positive wake up, try receive again.
                        *this = ReceiveFuture::New(rx);
                    }
                    Poll::Pending => {
                        *this = ReceiveFuture::Waiting(waiting);
                        return Poll::Pending;
                    }
                },
                ReceiveFuture::Done => panic!("polled after completion"),
            }
        }
    }
}

impl<A> FusedFuture for ReceiveFuture<A> {
    fn is_terminated(&self) -> bool {
        matches!(self, ReceiveFuture::Done)
>>>>>>> b8cb4c18
    }
}<|MERGE_RESOLUTION|>--- conflicted
+++ resolved
@@ -1,45 +1,29 @@
-<<<<<<< HEAD
-use std::sync::{atomic, Arc};
-=======
-use std::future::Future;
-use std::mem;
-use std::pin::Pin;
 use std::sync::Arc;
-use std::task::{Context, Poll};
->>>>>>> b8cb4c18
 
 use crate::inbox::tx::{TxStrong, TxWeak};
 use crate::inbox::{BroadcastQueue, Chan, Sender};
 
-<<<<<<< HEAD
-pub struct Receiver<A, Rc: RxRefCounter> {
+pub struct Receiver<A> {
     pub inner: Arc<Chan<A>>,
     pub broadcast_mailbox: Arc<BroadcastQueue<A>>,
-    pub rc: Rc,
-=======
-pub struct Receiver<A> {
-    inner: Arc<Chan<A>>,
-    broadcast_mailbox: Arc<BroadcastQueue<A>>,
 }
 
 impl<A> Receiver<A> {
-    pub fn next_broadcast_message(&self) -> Option<Arc<dyn BroadcastEnvelope<Actor = A>>> {
-        self.inner
-            .chan
-            .lock()
-            .unwrap()
-            .pop_broadcast(&self.broadcast_mailbox)
+    pub fn new(inner: Arc<Chan<A>>) -> Self {
+        let new_broadcast_mailbox = inner.new_broadcast_mailbox();
+
+        Receiver::with_broadcast_mailbox(inner, new_broadcast_mailbox)
     }
->>>>>>> b8cb4c18
-}
 
-impl<A> Receiver<A> {
-    pub(super) fn new(inner: Arc<Chan<A>>) -> Self {
+    pub fn with_broadcast_mailbox(
+        inner: Arc<Chan<A>>,
+        broadcast_mailbox: Arc<BroadcastQueue<A>>,
+    ) -> Self {
         inner.increment_receiver_count();
 
         Receiver {
-            broadcast_mailbox: inner.new_broadcast_mailbox(),
             inner,
+            broadcast_mailbox,
         }
     }
 }
@@ -52,19 +36,6 @@
     pub fn weak_sender(&self) -> Sender<A, TxWeak> {
         Sender::new_weak(self.inner.clone())
     }
-<<<<<<< HEAD
-=======
-
-    pub fn receive(&self) -> ReceiveFuture<A> {
-        let receiver_with_same_broadcast_mailbox = Receiver {
-            inner: self.inner.clone(),
-            broadcast_mailbox: self.broadcast_mailbox.clone(),
-        };
-        self.inner.increment_receiver_count();
-
-        ReceiveFuture::New(receiver_with_same_broadcast_mailbox)
-    }
->>>>>>> b8cb4c18
 }
 
 impl<A> Clone for Receiver<A> {
@@ -82,123 +53,4 @@
     fn drop(&mut self) {
         self.inner.decrement_receiver_count()
     }
-}
-
-<<<<<<< HEAD
-pub trait RxRefCounter: Unpin {
-    fn increment<A>(&self, inner: &Chan<A>) -> Self;
-    #[must_use = "If decrement returns false, the address must be disconnected"]
-    fn decrement<A>(&self, inner: &Chan<A>) -> bool;
-}
-
-pub struct RxStrong(());
-
-impl RxRefCounter for RxStrong {
-    fn increment<A>(&self, inner: &Chan<A>) -> Self {
-        inner.receiver_count.fetch_add(1, atomic::Ordering::Relaxed);
-        RxStrong(())
-    }
-
-    fn decrement<A>(&self, inner: &Chan<A>) -> bool {
-        // Memory orderings copied from Arc::drop
-        if inner.receiver_count.fetch_sub(1, atomic::Ordering::Release) != 1 {
-            return false;
-        }
-
-        atomic::fence(atomic::Ordering::Acquire);
-        true
-    }
-}
-
-pub struct RxWeak(());
-
-impl RxRefCounter for RxWeak {
-    fn increment<A>(&self, _inner: &Chan<A>) -> Self {
-        RxWeak(())
-    }
-
-    fn decrement<A>(&self, _inner: &Chan<A>) -> bool {
-        false
-=======
-pub enum ReceiveFuture<A> {
-    New(Receiver<A>),
-    Waiting(Waiting<A>),
-    Done,
-}
-
-/// Dedicated "waiting" state for the [`ReceiveFuture`].
-///
-/// This type encapsulates the waiting for a notification from the channel about a new message that
-/// can be received. This notification may arrive in the [`WaitingReceiver`] before we poll it again.
-///
-/// To avoid losing a message, this type implements [`Drop`] and re-queues the message into the
-/// mailbox in such a scenario.
-pub struct Waiting<A> {
-    channel_receiver: Receiver<A>,
-    waiting_receiver: WaitingReceiver<A>,
-}
-
-impl<A> Future for Waiting<A> {
-    type Output = Result<ActorMessage<A>, Receiver<A>>;
-
-    fn poll(self: Pin<&mut Self>, cx: &mut Context<'_>) -> Poll<Self::Output> {
-        let this = self.get_mut();
-
-        let result =
-            match futures_util::ready!(this.waiting_receiver.poll(&this.channel_receiver, cx)) {
-                None => Err(this.channel_receiver.clone()), // TODO: Optimise this clone with an `Option` where we call `take`?
-                Some(msg) => Ok(msg),
-            };
-
-        Poll::Ready(result)
-    }
-}
-
-impl<A> Drop for Waiting<A> {
-    fn drop(&mut self) {
-        if let Some(msg) = self.waiting_receiver.cancel() {
-            self.channel_receiver.inner.requeue_message(msg);
-        }
-    }
-}
-
-impl<A> Future for ReceiveFuture<A> {
-    type Output = ActorMessage<A>;
-
-    fn poll(self: Pin<&mut Self>, cx: &mut Context<'_>) -> Poll<ActorMessage<A>> {
-        let this = self.get_mut();
-
-        loop {
-            match mem::replace(this, ReceiveFuture::Done) {
-                ReceiveFuture::New(rx) => match rx.inner.try_recv(rx.broadcast_mailbox.as_ref()) {
-                    Ok(message) => return Poll::Ready(message),
-                    Err(waiting) => {
-                        *this = ReceiveFuture::Waiting(Waiting {
-                            channel_receiver: rx,
-                            waiting_receiver: waiting,
-                        });
-                    }
-                },
-                ReceiveFuture::Waiting(mut waiting) => match waiting.poll_unpin(cx) {
-                    Poll::Ready(Ok(msg)) => return Poll::Ready(msg),
-                    Poll::Ready(Err(rx)) => {
-                        // False positive wake up, try receive again.
-                        *this = ReceiveFuture::New(rx);
-                    }
-                    Poll::Pending => {
-                        *this = ReceiveFuture::Waiting(waiting);
-                        return Poll::Pending;
-                    }
-                },
-                ReceiveFuture::Done => panic!("polled after completion"),
-            }
-        }
-    }
-}
-
-impl<A> FusedFuture for ReceiveFuture<A> {
-    fn is_terminated(&self) -> bool {
-        matches!(self, ReceiveFuture::Done)
->>>>>>> b8cb4c18
-    }
 }