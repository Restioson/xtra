use std::sync::Arc;

<<<<<<< HEAD
use crate::envelope::{BroadcastEnvelope, MessageEnvelope};
use crate::inbox::tx::{TxStrong, TxWeak};
use crate::inbox::{ActorMessage, BroadcastQueue, Chan, Sender, WaitingReceiver};
use crate::recv_future::ReceiveFuture;
=======
use futures_core::FusedFuture;
use futures_util::FutureExt;

use crate::inbox::tx::{TxStrong, TxWeak};
use crate::inbox::waiting_receiver::WaitingReceiver;
use crate::inbox::{ActorMessage, BroadcastQueue, Chan, MessageToAll, Sender};
>>>>>>> 89ac7bbe

pub struct Receiver<A> {
    inner: Arc<Chan<A>>,
    broadcast_mailbox: Arc<BroadcastQueue<A>>,
}

impl<A> Receiver<A> {
<<<<<<< HEAD
    pub fn new(inner: Arc<Chan<A>>) -> Self {
=======
    pub fn next_broadcast_message(&self) -> Option<MessageToAll<A>> {
        self.inner
            .chan
            .lock()
            .unwrap()
            .pop_broadcast(&self.broadcast_mailbox)
    }
}

impl<A> Receiver<A> {
    pub(super) fn new(inner: Arc<Chan<A>>) -> Self {
>>>>>>> 89ac7bbe
        inner.increment_receiver_count();
        let broadcast_mailbox = inner.new_broadcast_mailbox();

        Receiver {
            inner,
            broadcast_mailbox,
        }
    }

    pub fn receive(&self) -> ReceiveFuture<A> {
        self.inner.increment_receiver_count();

        ReceiveFuture::new(Receiver {
            inner: self.inner.clone(),
            broadcast_mailbox: self.broadcast_mailbox.clone(), // It is important to clone the `Arc` here otherwise the future will read from a new broadcast mailbox.
        })
    }

    pub fn pop_broadcast_message(&self) -> Option<Arc<dyn BroadcastEnvelope<Actor=A>>> {
        self.inner
            .chan
            .lock()
            .unwrap()
            .pop_broadcast(self.broadcast_mailbox.as_ref())
    }

    pub fn sender(&self) -> Option<Sender<A, TxStrong>> {
        Sender::try_new_strong(self.inner.clone())
    }

    pub fn weak_sender(&self) -> Sender<A, TxWeak> {
        Sender::new_weak(self.inner.clone())
    }

    pub fn requeue_message(&self, msg: Box<dyn MessageEnvelope<Actor=A>>) {
        self.inner.requeue_message(msg)
    }

    pub(crate) fn try_recv(&self) -> Result<ActorMessage<A>, WaitingReceiver<A>> {
        self.inner.try_recv(self.broadcast_mailbox.as_ref())
    }
}

impl<A> Clone for Receiver<A> {
    fn clone(&self) -> Self {
        self.inner.increment_receiver_count();

        Receiver {
            inner: self.inner.clone(),
            broadcast_mailbox: self.inner.new_broadcast_mailbox(),
        }
    }
}

impl<A> Drop for Receiver<A> {
    fn drop(&mut self) {
        self.inner.decrement_receiver_count()
    }
}<|MERGE_RESOLUTION|>--- conflicted
+++ resolved
@@ -1,18 +1,9 @@
 use std::sync::Arc;
 
-<<<<<<< HEAD
-use crate::envelope::{BroadcastEnvelope, MessageEnvelope};
+use crate::envelope::MessageEnvelope;
 use crate::inbox::tx::{TxStrong, TxWeak};
-use crate::inbox::{ActorMessage, BroadcastQueue, Chan, Sender, WaitingReceiver};
+use crate::inbox::{ActorMessage, BroadcastQueue, Chan, MessageToAll, Sender, WaitingReceiver};
 use crate::recv_future::ReceiveFuture;
-=======
-use futures_core::FusedFuture;
-use futures_util::FutureExt;
-
-use crate::inbox::tx::{TxStrong, TxWeak};
-use crate::inbox::waiting_receiver::WaitingReceiver;
-use crate::inbox::{ActorMessage, BroadcastQueue, Chan, MessageToAll, Sender};
->>>>>>> 89ac7bbe
 
 pub struct Receiver<A> {
     inner: Arc<Chan<A>>,
@@ -20,21 +11,7 @@
 }
 
 impl<A> Receiver<A> {
-<<<<<<< HEAD
     pub fn new(inner: Arc<Chan<A>>) -> Self {
-=======
-    pub fn next_broadcast_message(&self) -> Option<MessageToAll<A>> {
-        self.inner
-            .chan
-            .lock()
-            .unwrap()
-            .pop_broadcast(&self.broadcast_mailbox)
-    }
-}
-
-impl<A> Receiver<A> {
-    pub(super) fn new(inner: Arc<Chan<A>>) -> Self {
->>>>>>> 89ac7bbe
         inner.increment_receiver_count();
         let broadcast_mailbox = inner.new_broadcast_mailbox();
 
@@ -53,7 +30,7 @@
         })
     }
 
-    pub fn pop_broadcast_message(&self) -> Option<Arc<dyn BroadcastEnvelope<Actor=A>>> {
+    pub fn pop_broadcast_message(&self) -> Option<MessageToAll<A>> {
         self.inner
             .chan
             .lock()
@@ -69,7 +46,7 @@
         Sender::new_weak(self.inner.clone())
     }
 
-    pub fn requeue_message(&self, msg: Box<dyn MessageEnvelope<Actor=A>>) {
+    pub fn requeue_message(&self, msg: Box<dyn MessageEnvelope<Actor = A>>) {
         self.inner.requeue_message(msg)
     }
 
