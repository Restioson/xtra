--- conflicted
+++ resolved
@@ -8,29 +8,17 @@
 use futures_util::FutureExt;
 
 use crate::envelope::BroadcastEnvelope;
-use crate::inbox::chan_ptr::{ChanPtr, RefCountPolicy, RxStrong};
+use crate::inbox::chan_ptr::{ChanPtr, RefCountPolicy, Rx};
 use crate::inbox::chan_ptr::{TxStrong, TxWeak};
 use crate::inbox::waiting_receiver::WaitingReceiver;
 use crate::inbox::{ActorMessage, BroadcastQueue, Chan};
 
-<<<<<<< HEAD
-pub struct Receiver<A, Rc>
-where
-    Rc: RefCountPolicy,
-{
-    inner: ChanPtr<A, Rc>,
-    broadcast_mailbox: Arc<BroadcastQueue<A>>,
-}
-
-impl<A, Rc: RefCountPolicy> Receiver<A, Rc> {
-=======
 pub struct Receiver<A> {
-    inner: Arc<Chan<A>>,
+    inner: ChanPtr<A, Rx>,
     broadcast_mailbox: Arc<BroadcastQueue<A>>,
 }
 
 impl<A> Receiver<A> {
->>>>>>> b8cb4c18
     pub fn next_broadcast_message(&self) -> Option<Arc<dyn BroadcastEnvelope<Actor = A>>> {
         self.inner
             .chan
@@ -42,32 +30,18 @@
 
 impl<A> Receiver<A> {
     pub(super) fn new(inner: Arc<Chan<A>>) -> Self {
-<<<<<<< HEAD
         Receiver {
             broadcast_mailbox: inner.new_broadcast_mailbox(),
-            inner: ChanPtr::<A, RxStrong>::new(inner),
-=======
-        inner.increment_receiver_count();
-
-        Receiver {
-            broadcast_mailbox: inner.new_broadcast_mailbox(),
-            inner,
->>>>>>> b8cb4c18
+            inner: ChanPtr::<A, Rx>::new(inner),
         }
     }
 
-<<<<<<< HEAD
     pub fn sender(&self) -> Option<ChanPtr<A, TxStrong>> {
         self.inner.try_to_tx_strong()
-=======
-impl<A> Receiver<A> {
-    pub fn sender(&self) -> Option<Sender<A, TxStrong>> {
-        Sender::try_new_strong(self.inner.clone())
->>>>>>> b8cb4c18
     }
 }
 
-impl<A, Rc: RefCountPolicy> Receiver<A, Rc> {
+impl<A> Receiver<A> {
     pub fn weak_sender(&self) -> ChanPtr<A, TxWeak> {
         self.inner.to_tx_weak()
     }
@@ -83,14 +57,8 @@
     }
 }
 
-<<<<<<< HEAD
-impl<A, Rc: RefCountPolicy> Clone for Receiver<A, Rc> {
-=======
 impl<A> Clone for Receiver<A> {
->>>>>>> b8cb4c18
     fn clone(&self) -> Self {
-        self.inner.increment_receiver_count();
-
         Receiver {
             inner: self.inner.clone(),
             broadcast_mailbox: self.inner.new_broadcast_mailbox(),
@@ -98,21 +66,9 @@
     }
 }
 
-<<<<<<< HEAD
-pub enum ReceiveFuture<A, Rc: RefCountPolicy> {
-    New(Receiver<A, Rc>),
-    Waiting(Waiting<A, Rc>),
-=======
-impl<A> Drop for Receiver<A> {
-    fn drop(&mut self) {
-        self.inner.decrement_receiver_count()
-    }
-}
-
 pub enum ReceiveFuture<A> {
     New(Receiver<A>),
     Waiting(Waiting<A>),
->>>>>>> b8cb4c18
     Done,
 }
 
@@ -123,21 +79,6 @@
 ///
 /// To avoid losing a message, this type implements [`Drop`] and re-queues the message into the
 /// mailbox in such a scenario.
-<<<<<<< HEAD
-pub struct Waiting<A, Rc>
-where
-    Rc: RefCountPolicy,
-{
-    channel_receiver: Receiver<A, Rc>,
-    waiting_receiver: WaitingReceiver<A>,
-}
-
-impl<A, Rc> Future for Waiting<A, Rc>
-where
-    Rc: RefCountPolicy,
-{
-    type Output = Result<ActorMessage<A>, Receiver<A, Rc>>;
-=======
 pub struct Waiting<A> {
     channel_receiver: Receiver<A>,
     waiting_receiver: WaitingReceiver<A>,
@@ -145,7 +86,6 @@
 
 impl<A> Future for Waiting<A> {
     type Output = Result<ActorMessage<A>, Receiver<A>>;
->>>>>>> b8cb4c18
 
     fn poll(self: Pin<&mut Self>, cx: &mut Context<'_>) -> Poll<Self::Output> {
         let this = self.get_mut();
@@ -160,14 +100,7 @@
     }
 }
 
-<<<<<<< HEAD
-impl<A, Rc> Drop for Waiting<A, Rc>
-where
-    Rc: RefCountPolicy,
-{
-=======
 impl<A> Drop for Waiting<A> {
->>>>>>> b8cb4c18
     fn drop(&mut self) {
         if let Some(msg) = self.waiting_receiver.cancel() {
             self.channel_receiver.inner.requeue_message(msg);
@@ -175,11 +108,7 @@
     }
 }
 
-<<<<<<< HEAD
-impl<A, Rc: RefCountPolicy> Future for ReceiveFuture<A, Rc> {
-=======
 impl<A> Future for ReceiveFuture<A> {
->>>>>>> b8cb4c18
     type Output = ActorMessage<A>;
 
     fn poll(self: Pin<&mut Self>, cx: &mut Context<'_>) -> Poll<ActorMessage<A>> {
@@ -213,11 +142,7 @@
     }
 }
 
-<<<<<<< HEAD
-impl<A, Rc: RefCountPolicy> FusedFuture for ReceiveFuture<A, Rc> {
-=======
 impl<A> FusedFuture for ReceiveFuture<A> {
->>>>>>> b8cb4c18
     fn is_terminated(&self) -> bool {
         matches!(self, ReceiveFuture::Done)
     }
