//! An address to an actor is a way to send it a message. An address allows an actor to be sent any
//! kind of message that it can receive.

use std::cmp::Ordering;
use std::fmt::{self, Debug, Formatter};
use std::future::Future;
use std::hash::{Hash, Hasher};
use std::pin::Pin;
use std::task::{Context, Poll};

use event_listener::EventListener;
use futures_sink::Sink;
use futures_util::FutureExt;

use crate::refcount::{Either, RefCounter, Strong, Weak};
use crate::send_future::ResolveToHandlerReturn;
use crate::{inbox, BroadcastFuture, Error, Handler, NameableSending, SendFuture};

/// An [`Address`] is a reference to an actor through which messages can be
/// sent. It can be cloned to create more addresses to the same actor.
/// By default (i.e without specifying the second type parameter, `Rc`, to be
/// [`Weak`], [`Address`]es are strong. Therefore, when all [`Address`]es
/// are dropped, the actor will be stopped. In other words, any existing [`Address`]es will inhibit
/// the dropping of an actor. If this is undesirable, then a [`WeakAddress`]
/// should be used instead. An address is created by calling the
/// [`Actor::create`](crate::Actor::create) or [`Context::run`](crate::Context::run)
/// methods, or by cloning another [`Address`].
///
/// ## Mailboxes
///
/// An actor has three mailboxes, each for a specific kind of message:
/// 1. The default priority, or ordered mailbox.
/// 2. The priority mailbox.
/// 3. The broadcast mailbox.
///
/// The first two mailboxes are shared between all actors on the same address, whilst each actor
/// has its own broadcast mailbox.
///
/// The actor's mailbox capacity applies severally to each mailbox. This means that an actor can
/// have a total of `cap` messages in every mailbox before it is totally full. However, it must only
/// have `cap` in a given mailbox for any sends to that mailbox to be caused to wait for free space
/// and thus exercise backpressure on senders.
///
/// ### Default priority
///
/// The default priority mailbox contains messages which will be handled in order of sending. This is
/// a special property, as the other two mailboxes do not preserve send order!
/// The vast majority of actor messages will probably be sent to this mailbox. They have default
/// priority - a message will be taken from this mailbox next only if the other two mailboxes are empty.
///
/// ### Priority
///
/// The priority mailbox contains messages which will be handled in order of their priority.This
/// can be used to make sure that critical maintenance tasks such as pings are handled as soon as
/// possible. Keep in mind that if this becomes full, attempting to send in a higher priority message
/// than the current highest will still result in waiting for at least one priority message
/// to be handled.
///
/// ### Broadcast
///
/// The broadcast mailbox contains messages which will be handled by every single actor, in order
/// of their priority. All actors must handle a message for it to be removed from the mailbox and
/// the length to decrease. This means that the backpressure provided by [`Address::broadcast`] will
/// wait for the slowest actor.
pub struct Address<A, Rc: RefCounter = Strong>(pub(crate) inbox::Sender<A, Rc>);

impl<A, Rc: RefCounter> Debug for Address<A, Rc> {
    fn fmt(&self, f: &mut Formatter<'_>) -> fmt::Result {
        f.debug_tuple("Address").field(&self.0).finish()
    }
}

/// A [`WeakAddress`] is a reference to an actor through which messages can be
/// sent. It can be cloned. Unlike [`Address`], a [`WeakAddress`] will not inhibit
/// the dropping of an actor. It is created by the [`Address::downgrade`]
/// method.
pub type WeakAddress<A> = Address<A, Weak>;

/// Functions which apply only to strong addresses (the default kind).
impl<A> Address<A, Strong> {
    /// Create a weak address to the actor. Unlike with the strong variety of address (this kind),
    /// an actor will not be prevented from being dropped if only weak sinks, channels, and
    /// addresses exist.
    pub fn downgrade(&self) -> WeakAddress<A> {
        Address(self.0.downgrade())
    }
}

/// Functions which apply only to addresses which can either be strong or weak.
impl<A> Address<A, Either> {
    /// Converts this address into a weak address.
    pub fn downgrade(&self) -> WeakAddress<A> {
        Address(self.0.downgrade())
    }
}

/// Functions which apply to any kind of address, be they strong or weak.
impl<A, Rc: RefCounter> Address<A, Rc> {
    /// Returns whether the actors referred to by this address are running and accepting messages.
    ///
    /// ```rust
    /// # use xtra::prelude::*;
    /// # use std::time::Duration;
    /// # struct MyActor;
    /// # #[async_trait] impl Actor for MyActor {type Stop = (); async fn stopped(self) -> Self::Stop {} }
    /// struct Shutdown;
    ///
    /// #[async_trait]
    /// impl Handler<Shutdown> for MyActor {
    ///     type Return = ();
    ///
    ///     async fn handle(&mut self, _: Shutdown, ctx: &mut Context<Self>) {
    ///         ctx.stop_all();
    ///     }
    /// }
    ///
    /// # #[cfg(feature = "smol")]
    /// smol::block_on(async {
    ///     let addr = MyActor.create(None).spawn(&mut xtra::spawn::Smol::Global);
    ///     assert!(addr.is_connected());
    ///     addr.send(Shutdown).await;
    ///     smol::Timer::after(Duration::from_secs(1)).await; // Give it time to shut down
    ///     assert!(!addr.is_connected());
    /// })
    /// ```
    pub fn is_connected(&self) -> bool {
        self.0.is_connected()
    }

    /// Returns the number of messages in the actor's mailbox. This will be the sum of broadcast
    /// messages, priority messages, and ordered messages. It can be up to three times the capacity,
    /// as the capacity is for each send type (broadcast, priority, and ordered).
    pub fn len(&self) -> usize {
        self.0.len()
    }

    /// The capacity of the actor's mailbox per send type (broadcast, priority, and ordered).
    pub fn capacity(&self) -> Option<usize> {
        self.0.capacity()
    }

    /// Returns whether the actor's mailbox is empty.
    pub fn is_empty(&self) -> bool {
        self.len() == 0
    }

    /// Convert this address into a generic address which can be weak or strong.
    pub fn as_either(&self) -> Address<A, Either> {
        Address(self.0.clone().into_either_rc())
    }

    /// Send a message to the actor. The message will, by default, have a priority of 0 and be sent
    /// into the ordered queue. This can be configured through [`SendFuture::priority`].
    ///
    /// The actor must implement [`Handler<Message>`] for this to work.
    ///
    /// This function returns a [`Future`](SendFuture) that resolves to the [`Return`](crate::Handler::Return) value of the handler.
    /// The [`SendFuture`] will resolve to [`Err(Disconnected)`] in case the actor is stopped and not accepting messages.
    #[allow(clippy::type_complexity)]
    pub fn send<M>(
        &self,
        message: M,
    ) -> SendFuture<
        <A as Handler<M>>::Return,
        NameableSending<A, <A as Handler<M>>::Return, Rc>,
        ResolveToHandlerReturn,
    >
    where
        M: Send + 'static,
        A: Handler<M>,
    {
<<<<<<< HEAD
        let (envelope, rx) = ReturningEnvelope::<A, M, <A as Handler<M>>::Return>::new(message);
        let msg = SentMessage::msg_to_one::<M>(PriorityMessageToOne::new(0, Box::new(envelope)));
        let tx = self.0.send(msg);
        SendFuture::sending_named(tx, rx)
=======
        SendFuture::sending_named(message, self.0.clone())
>>>>>>> bc7808ca
    }

    /// Send a message to all actors on this address.
    ///
    /// For details, please see the documentation on [`BroadcastFuture`].
    pub fn broadcast<M>(&self, msg: M) -> BroadcastFuture<A, M, Rc>
    where
        M: Clone + Sync + Send + 'static,
        A: Handler<M, Return = ()>,
    {
        BroadcastFuture::new(msg, self.0.clone())
    }

    /// Waits until this address becomes disconnected. Note that if this is called on a strong
    /// address, it will only ever trigger if the actor calls [`Context::stop_self`](crate::Context::stop_self),
    /// as the address would prevent the actor being dropped due to too few strong addresses.
    pub fn join(&self) -> ActorJoinHandle {
        ActorJoinHandle(self.0.disconnect_notice())
    }

    /// Returns true if this address and the other address point to the same actor. This is
    /// distinct from the implementation of `PartialEq` as it ignores reference count type, which
    /// must be the same for `PartialEq` to return `true`.
    pub fn same_actor<Rc2: RefCounter>(&self, other: &Address<A, Rc2>) -> bool {
        self.0.inner_ptr() == other.0.inner_ptr()
    }

    /// Converts this address into a sink that can be used to send messages to the actor. These
    /// messages will have default priority and will be handled in send order.
    ///
    /// When converting an [`Address`] into a [`Sink`], it is important to think about the address'
    /// reference counts. By default [`Address`]es are [`Strong`]. The [`Sink`] wraps the [`Address`]
    /// for its entire lifetime and will thus inherit the reference count type.
    ///
    /// If you are going to use [`Address::into_sink`] in combination with things like
    /// [`Stream::forward`](futures_util::stream::StreamExt::forward), bear in mind that a
    /// strong [`Address`] will keep the actor alive for as long as that
    /// [`Stream`](futures_util::stream::Stream) is being polled. Depending on your usecase, you
    /// may want to use a [`WeakAddress`] instead.
    ///
    /// Because [`Sink`]s do not return anything, this function is only available for messages with
    /// a [`Handler`] implementation that sets [`Return`](Handler::Return) to `()`.
    pub fn into_sink<M>(self) -> impl Sink<M, Error = Error>
    where
        A: Handler<M, Return = ()>,
        M: Send + 'static,
    {
        futures_util::sink::unfold((), move |(), message| self.send(message))
    }
}

/// A future which will complete when the corresponding actor stops and its address becomes
/// disconnected.
#[must_use = "Futures do nothing unless polled"]
pub struct ActorJoinHandle(Option<EventListener>);

impl Future for ActorJoinHandle {
    type Output = ();

    fn poll(mut self: Pin<&mut Self>, cx: &mut Context<'_>) -> Poll<Self::Output> {
        match self.0.take() {
            Some(mut listener) => match listener.poll_unpin(cx) {
                Poll::Ready(()) => Poll::Ready(()),
                Poll::Pending => {
                    self.0 = Some(listener);
                    Poll::Pending
                }
            },
            None => Poll::Ready(()),
        }
    }
}

// Required because #[derive] adds an A: Clone bound
impl<A, Rc: RefCounter> Clone for Address<A, Rc> {
    fn clone(&self) -> Self {
        Address(self.0.clone())
    }
}

/// Determines whether this and the other address point to the same actor mailbox **and**
/// they have reference count type equality. This means that this will only return true if
/// [`Address::same_actor`] returns true **and** if they both have weak or strong reference
/// counts. [`Either`](crate::refcount::Either) will compare as whichever reference count type
/// it wraps.
impl<A, Rc: RefCounter, Rc2: RefCounter> PartialEq<Address<A, Rc2>> for Address<A, Rc> {
    fn eq(&self, other: &Address<A, Rc2>) -> bool {
        (self.same_actor(other)) && (self.0.is_strong() == other.0.is_strong())
    }
}

impl<A, Rc: RefCounter> Eq for Address<A, Rc> {}

/// Compare this address to another. This comparison has little semantic meaning, and is intended
/// to be used for comparison-based indexing only (e.g to allow addresses to be keys in binary search
/// trees). The pointer of the actors' mailboxes will be compared, and if they are equal, a strong
/// address will compare as greater than a weak one.
impl<A, Rc: RefCounter, Rc2: RefCounter> PartialOrd<Address<A, Rc2>> for Address<A, Rc> {
    fn partial_cmp(&self, other: &Address<A, Rc2>) -> Option<Ordering> {
        Some(match self.0.inner_ptr().cmp(&other.0.inner_ptr()) {
            Ordering::Equal => self.0.is_strong().cmp(&other.0.is_strong()),
            ord => ord,
        })
    }
}

impl<A, Rc: RefCounter> Ord for Address<A, Rc> {
    fn cmp(&self, other: &Self) -> Ordering {
        self.0.inner_ptr().cmp(&other.0.inner_ptr())
    }
}

impl<A, Rc: RefCounter> Hash for Address<A, Rc> {
    fn hash<H: Hasher>(&self, state: &mut H) {
        state.write_usize(self.0.inner_ptr() as *const _ as usize);
        state.write_u8(self.0.is_strong() as u8);
        state.finish();
    }
}<|MERGE_RESOLUTION|>--- conflicted
+++ resolved
@@ -169,14 +169,7 @@
         M: Send + 'static,
         A: Handler<M>,
     {
-<<<<<<< HEAD
-        let (envelope, rx) = ReturningEnvelope::<A, M, <A as Handler<M>>::Return>::new(message);
-        let msg = SentMessage::msg_to_one::<M>(PriorityMessageToOne::new(0, Box::new(envelope)));
-        let tx = self.0.send(msg);
-        SendFuture::sending_named(tx, rx)
-=======
         SendFuture::sending_named(message, self.0.clone())
->>>>>>> bc7808ca
     }
 
     /// Send a message to all actors on this address.
