use crate::envelope::{NonReturningEnvelope, ReturningEnvelope};
use crate::manager::ManagerMessage;
use crate::{Actor, Handler, Message, MessageChannel, WeakMessageChannel};
use futures::channel::mpsc::UnboundedSender;
use futures::channel::oneshot::Receiver;
use futures::task::{Context, Poll};
use futures::{Future, Sink};
<<<<<<< HEAD
#[cfg(any(doc, feature = "with-tokio-0_2", feature = "with-async_std-1"))]
=======
#[cfg(any(
    doc,
    feature = "with-tokio-0_2",
    feature = "with-async_std-1",
    feature = "with-wasm_bindgen-0_2"
))]
>>>>>>> 0788eaef
use futures::{Stream, StreamExt};
use std::pin::Pin;
use std::sync::{Arc, Weak};

/// The future returned by a method such as [`AddressExt::send`](trait.AddressExt.html#method.send).
/// It resolves to `Result<M::Result, Disconnected>`.
pub enum MessageResponseFuture<M: Message> {
    Disconnected,
    Result(Receiver<M::Result>),
}

impl<M: Message> Future for MessageResponseFuture<M> {
    type Output = Result<M::Result, Disconnected>;

    fn poll(self: Pin<&mut Self>, ctx: &mut futures::task::Context) -> Poll<Self::Output> {
        match self.get_mut() {
            MessageResponseFuture::Disconnected => Poll::Ready(Err(Disconnected)),
            MessageResponseFuture::Result(rx) => {
                let rx = Pin::new(rx);
                rx.poll(ctx).map(|res| res.map_err(|_| Disconnected))
            }
        }
    }
}

/// The actor is no longer running and disconnected from the sending address. For why this could
/// occur, see the [`Actor::stopping`](trait.Actor.html#method.stopping) and
/// [`Actor::stopped`](trait.Actor.html#method.stopped) methods.
#[derive(Clone, Eq, PartialEq, Debug)]
pub struct Disconnected;

/// General trait for any kind of address to an actor, be it strong or weak. This trait contains all
/// functions of the address.
pub trait AddressExt<A: Actor> {
    /// Returns whether the actor referred to by this address is running and accepting messages.
    fn is_connected(&self) -> bool;

    /// Sends a [`Message`](trait.Message.html) to the actor, and does not wait for a response.
    /// If this returns `Err(Disconnected)`, then the actor is stopped and not accepting messages.
    /// If this returns `Ok(())`, the will be delivered, but may not be handled in the event that the
    /// actor stops itself (by calling [`Context::stop`](struct.Context.html#method.stop))
    /// before it was handled.
    fn do_send<M>(&self, message: M) -> Result<(), Disconnected>
    where
        M: Message,
        A: Handler<M> + Send;

    /// Sends a [`Message`](trait.Message.html) to the actor, and waits for a response. If this
    /// returns `Err(Disconnected)`, then the actor is stopped and not accepting messages.
    fn send<M>(&self, message: M) -> MessageResponseFuture<M>
    where
        M: Message,
        A: Handler<M> + Send,
        M::Result: Send;

    /// Attaches a stream to this actor such that all messages produced by it are forwarded to the
    /// actor. This could, for instance, be used to forward messages from a socket to the actor
    /// (after the messages have been appropriately `map`ped). This is a convenience method over
    /// explicitly forwarding a stream to this address, spawning that future onto the executor,
    /// and mapping the error away (because disconnects are expected and will simply mean that the
    /// stream is no longer being forwarded).
    ///
    /// **Note:** if this stream's continuation should prevent the actor from being dropped, this
    /// method should be called on [`Address`](struct.Address.html). Otherwise, it should be called
    /// on [`WeakAddress`](struct.WeakAddress.html).
<<<<<<< HEAD
    #[cfg_attr(nightly, doc(cfg(feature = "with-tokio-0_2")))]
    #[cfg_attr(nightly, doc(cfg(feature = "with-async_std-1")))]
    #[cfg(any(doc, feature = "with-tokio-0_2", feature = "with-async_std-1"))]
=======
    #[cfg_attr(not(feature = "stable"), doc(cfg(feature = "with-tokio-0_2")))]
    #[cfg_attr(not(feature = "stable"), doc(cfg(feature = "with-async_std-1")))]
    #[cfg_attr(not(feature = "stable"), doc(cfg(feature = "with-wasm_bindgen-0_2")))]
    #[cfg(any(
        doc,
        feature = "with-tokio-0_2",
        feature = "with-async_std-1",
        feature = "with-wasm_bindgen-0_2"
    ))]
>>>>>>> 0788eaef
    fn attach_stream<S, M>(self, mut stream: S)
    where
        M: Message,
        A: Handler<M> + Send,
        S: Stream<Item = M> + Send + Unpin + 'static,
        Self: Sized + Send + Sink<M, Error = Disconnected> + 'static,
    {
        #[cfg(feature = "with-async_std-1")]
        async_std::task::spawn(async move {
            while let Some(m) = stream.next().await {
                if let Err(_) = self.do_send(m) {
                    break;
                }
                async_std::task::yield_now().await;
            }
        });

        #[cfg(feature = "with-tokio-0_2")]
        tokio::spawn(async move {
            while let Some(m) = stream.next().await {
                if let Err(_) = self.do_send(m) {
                    break;
                }
                tokio::task::yield_now().await;
            }
        });

        #[cfg(feature = "with-wasm_bindgen-0_2")]
        wasm_bindgen_futures::spawn_local(async move {
            while let Some(m) = stream.next().await {
                if let Err(_) = self.do_send(m) {
                    break;
                }
            }
        });
    }
}

/// An `Address` is a reference to an actor through which [`Message`s](trait.Message.html) can be
/// sent. It can be cloned, and when all `Address`es are dropped, the actor will be stopped. Therefore,
/// any existing `Address`es will inhibit the dropping of an actor. If this is undesirable, then
/// the [`WeakAddress`](struct.WeakAddress.html) struct should be used instead. This struct is created
/// by calling the [`Actor::create`](trait.Actor.html#method.create) or  [`Actor::spawn`](trait.Actor.html#method.spawn)
/// methods.
pub struct Address<A: Actor> {
    pub(crate) sender: UnboundedSender<ManagerMessage<A>>,
    pub(crate) ref_counter: Arc<()>,
}

impl<A: Actor + Send> Address<A> {
    /// Create a weak address to the actor. Unlike with the strong variety of address (this kind),
    /// an actor will not be prevented from being dropped if only weak addresses exist.
    pub fn downgrade(&self) -> WeakAddress<A> {
        WeakAddress {
            sender: self.sender.clone(),
            ref_counter: Arc::downgrade(&self.ref_counter),
        }
    }

    /// Converts this address into a weak address to the actor. Unlike with the strong variety of
    /// address (this kind), an actor will not be prevented from being dropped if only weak addresses
    /// exist.
    pub fn into_downgraded(self) -> WeakAddress<A> {
        self.downgrade()
    }

    /// Gets a message channel to the actor. Like an address, a message channel allows messages
    /// to be sent to an actor. Unlike an address, rather than allowing you to send any kind of
    /// message to one kind of actor, a message channel allows you to send one kind of message to
    /// any kind of actor.
    pub fn channel<M: Message>(&self) -> MessageChannel<M>
    where
        A: Handler<M>,
    {
        MessageChannel {
            address: Box::new(self.clone()),
        }
    }

    /// Converts this address into a message channel to the actor. Like an address, a message channel
    /// allows messages to be sent to an actor. Unlike an address, rather than allowing you to send
    /// any kind of message to one kind of actor, a message channel allows you to send one kind of
    /// message to any kind of actor.
    pub fn into_channel<M: Message>(self) -> MessageChannel<M>
    where
        A: Handler<M>,
    {
        self.channel()
    }
}

impl<A: Actor> AddressExt<A> for Address<A> {
    fn is_connected(&self) -> bool {
        !self.sender.is_closed()
    }

    fn do_send<M>(&self, message: M) -> Result<(), Disconnected>
    where
        M: Message,
        A: Handler<M> + Send,
    {
        // To read more about what an envelope is and why we use them, look under `envelope.rs`
        let envelope = NonReturningEnvelope::<A, M>::new(message);
        self.sender
            .unbounded_send(ManagerMessage::Message(Box::new(envelope)))
            .map_err(|_| Disconnected)
    }

    fn send<M>(&self, message: M) -> MessageResponseFuture<M>
    where
        M: Message,
        A: Handler<M> + Send,
        M::Result: Send,
    {
        let (envelope, rx) = ReturningEnvelope::<A, M>::new(message);
        let _ = self
            .sender
            .unbounded_send(ManagerMessage::Message(Box::new(envelope)));
        MessageResponseFuture::Result(rx)
    }
}

impl<M, A> Sink<M> for Address<A>
where
    M: Message,
    A: Actor + Handler<M> + Send,
{
    type Error = Disconnected;

    fn poll_ready(self: Pin<&mut Self>, ctx: &mut Context<'_>) -> Poll<Result<(), Self::Error>> {
        if self.is_connected() {
            self.sender.poll_ready(ctx).map_err(|_| Disconnected)
        } else {
            Poll::Ready(Err(Disconnected))
        }
    }

    fn start_send(self: Pin<&mut Self>, message: M) -> Result<(), Self::Error> {
        if self.is_connected() {
            let envelope = NonReturningEnvelope::<A, M>::new(message);
            let msg = ManagerMessage::Message(Box::new(envelope));
            Pin::new(&mut self.get_mut().sender)
                .start_send(msg)
                .map_err(|_| Disconnected)
        } else {
            Err(Disconnected)
        }
    }

    fn poll_flush(self: Pin<&mut Self>, ctx: &mut Context<'_>) -> Poll<Result<(), Self::Error>> {
        Pin::new(&mut self.get_mut().sender)
            .poll_flush(ctx)
            .map_err(|_| Disconnected)
    }

    fn poll_close(self: Pin<&mut Self>, ctx: &mut Context<'_>) -> Poll<Result<(), Self::Error>> {
        Pin::new(&mut self.get_mut().sender)
            .poll_close(ctx)
            .map_err(|_| Disconnected)
    }
}

// Required because #[derive] adds an A: Clone bound
impl<A: Actor> Clone for Address<A> {
    fn clone(&self) -> Self {
        Address {
            sender: self.sender.clone(),
            ref_counter: self.ref_counter.clone(),
        }
    }
}

impl<A: Actor> Drop for Address<A> {
    fn drop(&mut self) {
        // ActorManager holds one strong address, so if there are 2 strong addresses, this would be
        // the only external one in existence. Therefore, we should notify the ActorManager that
        // there are potentially no more strong Addresses and the actor should be stopped.
        if Arc::strong_count(&self.ref_counter) == 2 {
            let _ = self.sender.unbounded_send(ManagerMessage::LastAddress);
        }
    }
}

/// A `WeakAddress` is a reference to an actor through which [`Message`s](trait.Message.html) can be
/// sent. It can be cloned. Unlike [`Address`](struct.Address.html), a `WeakAddress` will not inhibit
/// the dropping of an actor. It is created by the [`Address::downgrade`](struct.Address.html#method.downgrade)
/// or [`Address::into_downgraded`](struct.Address.html#method.into_downgraded) methods.
pub struct WeakAddress<A: Actor> {
    pub(crate) sender: UnboundedSender<ManagerMessage<A>>,
    pub(crate) ref_counter: Weak<()>,
}

impl<A: Actor + Send> WeakAddress<A> {
    /// Gets a message channel to the actor. Like an address, a message channel allows messages
    /// to be sent to an actor. Unlike an address, rather than allowing you to send any kind of
    /// message to one kind of actor, a message channel allows you to send one kind of message to
    /// any kind of actor.
    pub fn channel<M: Message>(&self) -> WeakMessageChannel<M>
    where
        A: Handler<M>,
    {
        WeakMessageChannel {
            address: Box::new(self.clone()),
        }
    }

    /// Converts this address into a message channel to the actor. Like an address, a message channel
    /// allows messages to be sent to an actor. Unlike an address, rather than allowing you to send
    /// any kind of message to one kind of actor, a message channel allows you to send one kind of
    /// message to any kind of actor.
    pub fn into_channel<M: Message>(self) -> WeakMessageChannel<M>
    where
        A: Handler<M>,
    {
        self.channel()
    }
}

impl<A: Actor> AddressExt<A> for WeakAddress<A> {
    fn is_connected(&self) -> bool {
        // Check that there are external strong addresses. If there are none, the actor is
        // disconnected and our message would interrupt its dropping. strong_count() == 2 because
        // Context and manager both hold a strong arc to the refcount
        self.ref_counter.strong_count() > 1 && !self.sender.is_closed()
    }

    fn do_send<M>(&self, message: M) -> Result<(), Disconnected>
    where
        M: Message,
        A: Handler<M> + Send,
    {
        if self.is_connected() {
            // To read more about what an envelope is and why we use them, look under `envelope.rs`
            let envelope = NonReturningEnvelope::<A, M>::new(message);
            self.sender
                .unbounded_send(ManagerMessage::Message(Box::new(envelope)))
                .map_err(|_| Disconnected)
        } else {
            Err(Disconnected)
        }
    }

    fn send<M>(&self, message: M) -> MessageResponseFuture<M>
    where
        M: Message,
        A: Handler<M> + Send,
        M::Result: Send,
    {
        if self.is_connected() {
            let (envelope, rx) = ReturningEnvelope::<A, M>::new(message);
            let _ = self
                .sender
                .unbounded_send(ManagerMessage::Message(Box::new(envelope)));
            MessageResponseFuture::Result(rx)
        } else {
            MessageResponseFuture::Disconnected
        }
    }
}

impl<M, A> Sink<M> for WeakAddress<A>
where
    M: Message,
    A: Actor + Handler<M> + Send,
{
    type Error = Disconnected;

    fn poll_ready(self: Pin<&mut Self>, ctx: &mut Context<'_>) -> Poll<Result<(), Self::Error>> {
        if self.is_connected() {
            self.sender.poll_ready(ctx).map_err(|_| Disconnected)
        } else {
            Poll::Ready(Err(Disconnected))
        }
    }

    fn start_send(self: Pin<&mut Self>, message: M) -> Result<(), Self::Error> {
        if self.is_connected() {
            let envelope = NonReturningEnvelope::<A, M>::new(message);
            let msg = ManagerMessage::Message(Box::new(envelope));
            Pin::new(&mut self.get_mut().sender)
                .start_send(msg)
                .map_err(|_| Disconnected)
        } else {
            Err(Disconnected)
        }
    }

    fn poll_flush(self: Pin<&mut Self>, ctx: &mut Context<'_>) -> Poll<Result<(), Self::Error>> {
        if self.is_connected() {
            Pin::new(&mut self.get_mut().sender)
                .poll_flush(ctx)
                .map_err(|_| Disconnected)
        } else {
            Poll::Ready(Err(Disconnected))
        }
    }

    fn poll_close(self: Pin<&mut Self>, ctx: &mut Context<'_>) -> Poll<Result<(), Self::Error>> {
        if self.is_connected() {
            Pin::new(&mut self.get_mut().sender)
                .poll_close(ctx)
                .map_err(|_| Disconnected)
        } else {
            Poll::Ready(Err(Disconnected))
        }
    }
}

// Required because #[derive] adds an A: Clone bound
impl<A: Actor> Clone for WeakAddress<A> {
    fn clone(&self) -> Self {
        WeakAddress {
            sender: self.sender.clone(),
            ref_counter: self.ref_counter.clone(),
        }
    }
}<|MERGE_RESOLUTION|>--- conflicted
+++ resolved
@@ -5,16 +5,12 @@
 use futures::channel::oneshot::Receiver;
 use futures::task::{Context, Poll};
 use futures::{Future, Sink};
-<<<<<<< HEAD
-#[cfg(any(doc, feature = "with-tokio-0_2", feature = "with-async_std-1"))]
-=======
 #[cfg(any(
     doc,
     feature = "with-tokio-0_2",
     feature = "with-async_std-1",
     feature = "with-wasm_bindgen-0_2"
 ))]
->>>>>>> 0788eaef
 use futures::{Stream, StreamExt};
 use std::pin::Pin;
 use std::sync::{Arc, Weak};
@@ -80,21 +76,15 @@
     /// **Note:** if this stream's continuation should prevent the actor from being dropped, this
     /// method should be called on [`Address`](struct.Address.html). Otherwise, it should be called
     /// on [`WeakAddress`](struct.WeakAddress.html).
-<<<<<<< HEAD
-    #[cfg_attr(nightly, doc(cfg(feature = "with-tokio-0_2")))]
-    #[cfg_attr(nightly, doc(cfg(feature = "with-async_std-1")))]
-    #[cfg(any(doc, feature = "with-tokio-0_2", feature = "with-async_std-1"))]
-=======
-    #[cfg_attr(not(feature = "stable"), doc(cfg(feature = "with-tokio-0_2")))]
-    #[cfg_attr(not(feature = "stable"), doc(cfg(feature = "with-async_std-1")))]
-    #[cfg_attr(not(feature = "stable"), doc(cfg(feature = "with-wasm_bindgen-0_2")))]
     #[cfg(any(
         doc,
         feature = "with-tokio-0_2",
         feature = "with-async_std-1",
         feature = "with-wasm_bindgen-0_2"
     ))]
->>>>>>> 0788eaef
+    #[cfg_attr(nightly, doc(cfg(feature = "with-tokio-0_2")))]
+    #[cfg_attr(nightly, doc(cfg(feature = "with-async_std-1")))]
+    #[cfg_attr(nightly, doc(cfg(feature = "with-wasm_bindgen-0_2")))]
     fn attach_stream<S, M>(self, mut stream: S)
     where
         M: Message,
