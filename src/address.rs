//! An address to an actor is a way to send it a message. An address allows an actor to be sent any
//! kind of message that it can receive.

use crate::envelope::{NonReturningEnvelope, ReturningEnvelope};
use crate::inbox::{PriorityMessageToOne, SentMessage};
use crate::refcount::{Either, RefCounter, Strong, Weak};
use crate::send_future::ResolveToHandlerReturn;
use crate::{inbox, BroadcastFuture, Handler, KeepRunning, NameableSending, SendFuture};
use event_listener::EventListener;
use futures_core::{FusedFuture, Stream};
use futures_sink::Sink;
use futures_util::{future, FutureExt, StreamExt};
use std::cmp::Ordering;
use std::error::Error;
use std::fmt::{self, Debug, Display, Formatter};
use std::future::Future;
use std::hash::{Hash, Hasher};
use std::pin::Pin;
use std::task::{Context, Poll};

/// The actor is no longer running and disconnected from the sending address. For why this could
/// occur, see the [`Actor::stopping`](../trait.Actor.html#method.stopping) and
/// [`Actor::stopped`](../trait.Actor.html#method.stopped) methods.
#[derive(Clone, Eq, PartialEq, Debug)]
pub struct Disconnected;

impl Display for Disconnected {
    fn fmt(&self, f: &mut Formatter<'_>) -> fmt::Result {
        f.write_str("Actor address disconnected")
    }
}

impl Error for Disconnected {}

/// An `Address` is a reference to an actor through which [`Message`s](../trait.Message.html) can be
/// sent. It can be cloned to create more addresses to the same actor.
/// By default (i.e without specifying the second type parameter, `Rc`, to be
/// [weak](../refcount/struct.Weak.html)), `Address`es are strong. Therefore, when all `Address`es
/// are dropped, the actor will be stopped. In other words, any existing `Address`es will inhibit
/// the dropping of an actor. If this is undesirable, then a [`WeakAddress`](type.WeakAddress.html)
/// should be used instead. An address is created by calling the
/// [`Actor::create`](../trait.Actor.html#method.create) or
/// [`Context::run`](../struct.Context.html#method.run) methods, or by cloning another `Address`.
///
/// ## Mailboxes
///
/// An actor has three mailboxes, each for a specific kind of message:
/// 1. The default priority, or ordered mailbox.
/// 2. The priority mailbox.
/// 3. The broadcast mailbox.
///
/// The first two mailboxes are shared between all actors on the same address, whilst each actor
/// has its own broadcast mailbox.
///
/// The actor's mailbox capacity applies severally to each mailbox. This means that an actor can
/// have a total of `cap` messages in every mailbox before it is totally full. However, it must only
/// have `cap` in a given mailbox for any sends to that mailbox to be caused to wait for free space.
///
/// ### Default priority
///
/// The default priority mailbox contains messages which will be handled in order of sending. This is
/// a special property, as the other two mailboxes do not preserve send order!
/// The vast majority of actor messages will probably be sent to this mailbox. They have default
/// priority - a message will be taken from this mailbox next only if the other two mailboxes are empty.
///
/// ### Priority
///
/// The priority mailbox contains messages which will be handled in order of their priority.This
/// can be used to make sure that critical maintenance tasks such as pings are handled as soon as
/// possible. Keep in mind that if this becomes full, attempting to send in a higher priority message
/// than the current highest will still result in waiting for at least one priority message
/// to be handled.
///
/// ### Broadcast
///
/// The broadcast mailbox contains messages which will be handled by every single actor, in order
/// of their priority. All actors must handle a message for it to be removed from the mailbox and
/// the length to decrease. This means that the backpressure provided by [`Address::broadcast`] will
/// wait for the slowest actor.
pub struct Address<A: 'static, Rc: RefCounter = Strong>(pub(crate) inbox::Sender<A, Rc>);

impl<A, Rc: RefCounter> Debug for Address<A, Rc> {
    fn fmt(&self, f: &mut Formatter<'_>) -> fmt::Result {
        f.debug_tuple("Address").field(&self.0).finish()
    }
}

/// A `WeakAddress` is a reference to an actor through which [`Message`s](../trait.Message.html) can be
/// sent. It can be cloned. Unlike [`Address`](struct.Address.html), a `WeakAddress` will not inhibit
/// the dropping of an actor. It is created by the [`Address::downgrade`](struct.Address.html#method.downgrade)
/// method.
pub type WeakAddress<A> = Address<A, Weak>;

/// Functions which apply only to strong addresses (the default kind).
impl<A> Address<A, Strong> {
    /// Create a weak address to the actor. Unlike with the strong variety of address (this kind),
    /// an actor will not be prevented from being dropped if only weak sinks, channels, and
    /// addresses exist.
    pub fn downgrade(&self) -> WeakAddress<A> {
        Address(self.0.downgrade())
    }
}

/// Functions which apply only to addresses which can either be strong or weak.
impl<A> Address<A, Either> {
    /// Converts this address into a weak address.
    pub fn downgrade(&self) -> WeakAddress<A> {
        Address(self.0.downgrade())
    }
}

/// Functions which apply to any kind of address, be they strong or weak.
impl<A, Rc: RefCounter> Address<A, Rc> {
    /// Returns whether the actors referred to by this address are running and accepting messages.
    ///
    /// ```rust
    /// # use xtra::prelude::*;
    /// # use std::time::Duration;
    /// # struct MyActor;
    /// # #[async_trait] impl Actor for MyActor {type Stop = (); async fn stopped(self) -> Self::Stop {} }
    /// struct Shutdown;
    ///
    /// #[async_trait]
    /// impl Handler<Shutdown> for MyActor {
    ///     type Return = ();
    ///
    ///     async fn handle(&mut self, _: Shutdown, ctx: &mut Context<Self>) {
    ///         ctx.stop_all();
    ///     }
    /// }
    ///
    /// # #[cfg(feature = "with-smol-1")]
    /// smol::block_on(async {
    ///     let addr = MyActor.create(None).spawn(&mut xtra::spawn::Smol::Global);
    ///     assert!(addr.is_connected());
    ///     addr.send(Shutdown).await;
    ///     smol::Timer::after(Duration::from_secs(1)).await; // Give it time to shut down
    ///     assert!(!addr.is_connected());
    /// })
    /// ```
    pub fn is_connected(&self) -> bool {
        self.0.is_connected()
    }

    /// Returns the number of messages in the actor's mailbox. This will be the sum of broadcast
    /// messages, priority messages, and ordered messages. It can be up to three times the capacity,
    /// as the capacity is for each send type (broadcast, priority, and ordered).
    pub fn len(&self) -> usize {
        self.0.len()
    }

    /// The capacity of the actor's mailbox per send type (broadcast, priority, and ordered).
    pub fn capacity(&self) -> Option<usize> {
        self.0.capacity()
    }

    /// Returns whether the actor's mailbox is empty.
    pub fn is_empty(&self) -> bool {
        self.len() == 0
    }

    /// Convert this address into a generic address which can be weak or strong.
    pub fn as_either(&self) -> Address<A, Either> {
        Address(self.0.clone().into_either_rc())
    }

<<<<<<< HEAD
    /// Send a message to the actor.
    ///
    /// The actor must implement [`Handler<Message>`] for this to work.
    ///
    /// This function returns a [`Future`](SendFuture) that resolves to the [`Return`](crate::Handler::Return) value of the handler.
    /// The [`SendFuture`] will resolve to [`Err(Disconnected)`] in case the actor is stopped and not accepting messages.
    #[allow(clippy::type_complexity)]
    pub fn send<M>(
        &self,
        message: M,
    ) -> SendFuture<
        <A as Handler<M>>::Return,
        NameableSending<A, <A as Handler<M>>::Return, Rc>,
        ResolveToHandlerReturn,
    >
    where
        M: Send + 'static,
        A: Handler<M>,
    {
        let (envelope, rx) = ReturningEnvelope::<A, M, <A as Handler<M>>::Return>::new(message);
        let tx = self.0.send(SentMessage::Ordered(Box::new(envelope)));
        SendFuture::sending_named(tx, rx)
    }

=======
    // TODO(doc)
>>>>>>> 8c2fe7e7
    /// Send a message to the actor with a given priority.
    ///
    /// The actor must implement [`Handler<Message>`] for this to work.
    ///
    /// This function returns a [`Future`](SendFuture) that resolves to the [`Return`](crate::Handler::Return) value of the handler.
    /// The [`SendFuture`] will resolve to [`Err(Disconnected)`] in case the actor is stopped and not accepting messages.
    #[allow(clippy::type_complexity)]
    pub fn send<M>(
        &self,
        message: M,
<<<<<<< HEAD
        priority: u32,
=======
>>>>>>> 8c2fe7e7
    ) -> SendFuture<
        <A as Handler<M>>::Return,
        NameableSending<A, <A as Handler<M>>::Return, Rc>,
        ResolveToHandlerReturn,
    >
    where
        M: Send + 'static,
        A: Handler<M>,
    {
        let (envelope, rx) = ReturningEnvelope::<A, M, <A as Handler<M>>::Return>::new(message);
<<<<<<< HEAD
        let msg = SentMessage::Prioritized(PriorityMessageToOne::new(priority, Box::new(envelope)));
=======
        let msg = SentMessage::ToOneActor(PriorityMessageToOne::new(
            Priority::default(),
            Box::new(envelope),
        ));
>>>>>>> 8c2fe7e7
        let tx = self.0.send(msg);
        SendFuture::sending_named(tx, rx)
    }

    /// Send a message to all actors on this address.
    ///
    /// For details, please see the documentation on [`BroadcastFuture`].
    pub fn broadcast<M>(&self, msg: M) -> BroadcastFuture<A, M, Rc>
    where
        M: Clone + Sync + Send + 'static,
        A: Handler<M, Return = ()>,
    {
        BroadcastFuture::new(msg, self.0.clone())
    }

    /// Attaches a stream to this actor such that all messages produced by it are forwarded to the
    /// actor. This could, for instance, be used to forward messages from a socket to the actor
    /// (after the messages have been appropriately `map`ped). This is a convenience method over
    /// explicitly forwarding a stream to this address and checking when to stop forwarding.
    ///
    /// Often, this should be spawned onto an executor to run in the background. **Do not await this
    /// inside of an actor** - this will cause it to await forever and never receive any messages.
    ///
    /// **Note:** if this stream's continuation should prevent the actor from being dropped, this
    /// method should be called on [`Address`](struct.Address.html). Otherwise, it should be called
    /// on [`WeakAddress`](type.WeakAddress.html).
    pub async fn attach_stream<S, M, K>(self, stream: S)
    where
        K: Into<KeepRunning> + Send,
        M: Send + 'static,
        A: Handler<M, Return = K>,
        S: Stream<Item = M> + Send,
    {
        let mut stopped = self.join();
        futures_util::pin_mut!(stream);

        loop {
            if let future::Either::Left((Some(m), _)) =
                future::select(&mut stream.next(), &mut stopped).await
            {
                let res = self.send(m); // Bound to make it Sync
                if matches!(res.await.map(Into::into), Ok(KeepRunning::Yes)) {
                    continue;
                }
            }
            break;
        }
    }

    /// Waits until this address becomes disconnected. Note that if this is called on a strong
    /// address, it will only ever trigger if the actor calls [`Context::stop`], as the address
    /// would prevent the actor being dropped due to too few strong addresses.
    pub fn join(&self) -> ActorJoinHandle {
        ActorJoinHandle(self.0.disconnect_notice())
    }

    /// Returns true if this address and the other address point to the same actor. This is
    /// distinct from the implementation of `PartialEq` as it ignores reference count type, which
    /// must be the same for `PartialEq` to return `true`.
    pub fn same_actor<Rc2: RefCounter>(&self, other: &Address<A, Rc2>) -> bool {
        self.0.inner_ptr() == other.0.inner_ptr()
    }

    /// Converts this address into a sink that can be used to send messages to the actor. These
    /// messages will have default priority and be handled in send order.
    pub fn into_sink(self) -> AddressSink<A, Rc> {
        AddressSink(inbox::SendFuture::empty(self.0))
    }
}

/// A future which will complete when the corresponding actor stops and its address becomes
/// disconnected.
#[must_use = "Futures do nothing unless polled"]
pub struct ActorJoinHandle(Option<EventListener>);

impl Future for ActorJoinHandle {
    type Output = ();

    fn poll(mut self: Pin<&mut Self>, cx: &mut Context<'_>) -> Poll<Self::Output> {
        match self.0.take() {
            Some(mut listener) => match listener.poll_unpin(cx) {
                Poll::Ready(()) => Poll::Ready(()),
                Poll::Pending => {
                    self.0 = Some(listener);
                    Poll::Pending
                }
            },
            None => Poll::Ready(()),
        }
    }
}

// Required because #[derive] adds an A: Clone bound
impl<A, Rc: RefCounter> Clone for Address<A, Rc> {
    fn clone(&self) -> Self {
        Address(self.0.clone())
    }
}

/// Determines whether this and the other address point to the same actor mailbox **and**
/// they have reference count type equality. This means that this will only return true if
/// [`Address::same_actor`] returns true **and** if they both have weak or strong reference
/// counts. [`Either`](crate::refcount::Either) will compare as whichever reference count type
/// it wraps.
impl<A, Rc: RefCounter, Rc2: RefCounter> PartialEq<Address<A, Rc2>> for Address<A, Rc> {
    fn eq(&self, other: &Address<A, Rc2>) -> bool {
        (self.same_actor(other)) && (self.0.is_strong() == other.0.is_strong())
    }
}

impl<A, Rc: RefCounter> Eq for Address<A, Rc> {}

/// Compare this address to another. This comparison has little semantic meaning, and is intended
/// to be used for comparison-based indexing only (e.g to allow addresses to be keys in binary search
/// trees). The pointer of the actors' mailboxes will be compared, and if they are equal, a strong
/// address will compare as greater than a weak one.
impl<A, Rc: RefCounter, Rc2: RefCounter> PartialOrd<Address<A, Rc2>> for Address<A, Rc> {
    fn partial_cmp(&self, other: &Address<A, Rc2>) -> Option<Ordering> {
        Some(match self.0.inner_ptr().cmp(&other.0.inner_ptr()) {
            Ordering::Equal => self.0.is_strong().cmp(&other.0.is_strong()),
            ord => ord,
        })
    }
}

impl<A, Rc: RefCounter> Ord for Address<A, Rc> {
    fn cmp(&self, other: &Self) -> Ordering {
        self.0.inner_ptr().cmp(&other.0.inner_ptr())
    }
}

impl<A, Rc: RefCounter> Hash for Address<A, Rc> {
    fn hash<H: Hasher>(&self, state: &mut H) {
        state.write_usize(self.0.inner_ptr() as *const _ as usize);
        state.write_u8(self.0.is_strong() as u8);
        state.finish();
    }
}

/// A sink which can be used to send messages to an actor. These messages will have default priority
/// and be handled in send order.
pub struct AddressSink<A, Rc: RefCounter>(inbox::SendFuture<A, Rc>);

impl<A, Rc: RefCounter> AddressSink<A, Rc> {
    /// Return a clone of the underlying [`Address`] which this sink sends to.
    pub fn address(&self) -> Address<A, Rc> {
        Address(self.0.tx.clone())
    }
}

impl<A, M, Rc: RefCounter> Sink<M> for AddressSink<A, Rc>
where
    A: Handler<M, Return = ()>,
    M: Send + 'static,
{
    type Error = Disconnected;

    fn poll_ready(mut self: Pin<&mut Self>, cx: &mut Context<'_>) -> Poll<Result<(), Self::Error>> {
        if let Poll::Ready(Err(Disconnected)) = self.0.poll_unpin(cx) {
            Poll::Ready(Err(Disconnected))
        } else if self.0.is_terminated() {
            Poll::Ready(Ok(()))
        } else {
            Poll::Pending
        }
    }

    fn start_send(mut self: Pin<&mut Self>, msg: M) -> Result<(), Self::Error> {
        let msg = Box::new(NonReturningEnvelope::new(msg));
        let msg = SentMessage::ToOneActor(PriorityMessageToOne::new(Priority::default(), msg));
        self.0 = self.0.tx.send(msg);
        Ok(())
    }

    fn poll_flush(self: Pin<&mut Self>, cx: &mut Context<'_>) -> Poll<Result<(), Self::Error>> {
        self.poll_ready(cx)
    }

    fn poll_close(self: Pin<&mut Self>, cx: &mut Context<'_>) -> Poll<Result<(), Self::Error>> {
        self.poll_flush(cx)
    }
}<|MERGE_RESOLUTION|>--- conflicted
+++ resolved
@@ -164,8 +164,7 @@
         Address(self.0.clone().into_either_rc())
     }
 
-<<<<<<< HEAD
-    /// Send a message to the actor.
+    /// Send a message to the actor with a given priority.
     ///
     /// The actor must implement [`Handler<Message>`] for this to work.
     ///
@@ -185,45 +184,7 @@
         A: Handler<M>,
     {
         let (envelope, rx) = ReturningEnvelope::<A, M, <A as Handler<M>>::Return>::new(message);
-        let tx = self.0.send(SentMessage::Ordered(Box::new(envelope)));
-        SendFuture::sending_named(tx, rx)
-    }
-
-=======
-    // TODO(doc)
->>>>>>> 8c2fe7e7
-    /// Send a message to the actor with a given priority.
-    ///
-    /// The actor must implement [`Handler<Message>`] for this to work.
-    ///
-    /// This function returns a [`Future`](SendFuture) that resolves to the [`Return`](crate::Handler::Return) value of the handler.
-    /// The [`SendFuture`] will resolve to [`Err(Disconnected)`] in case the actor is stopped and not accepting messages.
-    #[allow(clippy::type_complexity)]
-    pub fn send<M>(
-        &self,
-        message: M,
-<<<<<<< HEAD
-        priority: u32,
-=======
->>>>>>> 8c2fe7e7
-    ) -> SendFuture<
-        <A as Handler<M>>::Return,
-        NameableSending<A, <A as Handler<M>>::Return, Rc>,
-        ResolveToHandlerReturn,
-    >
-    where
-        M: Send + 'static,
-        A: Handler<M>,
-    {
-        let (envelope, rx) = ReturningEnvelope::<A, M, <A as Handler<M>>::Return>::new(message);
-<<<<<<< HEAD
-        let msg = SentMessage::Prioritized(PriorityMessageToOne::new(priority, Box::new(envelope)));
-=======
-        let msg = SentMessage::ToOneActor(PriorityMessageToOne::new(
-            Priority::default(),
-            Box::new(envelope),
-        ));
->>>>>>> 8c2fe7e7
+        let msg = SentMessage::ToOneActor(PriorityMessageToOne::new(0, Box::new(envelope)));
         let tx = self.0.send(msg);
         SendFuture::sending_named(tx, rx)
     }
@@ -393,7 +354,7 @@
 
     fn start_send(mut self: Pin<&mut Self>, msg: M) -> Result<(), Self::Error> {
         let msg = Box::new(NonReturningEnvelope::new(msg));
-        let msg = SentMessage::ToOneActor(PriorityMessageToOne::new(Priority::default(), msg));
+        let msg = SentMessage::ToOneActor(PriorityMessageToOne::new(0, msg));
         self.0 = self.0.tx.send(msg);
         Ok(())
     }
