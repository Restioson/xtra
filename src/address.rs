--- conflicted
+++ resolved
@@ -209,14 +209,9 @@
         }
     }
 
-<<<<<<< HEAD
     /// Waits until this address becomes disconnected. Note that if this is called on a strong
     /// address, it will only ever trigger if the actor calls [`Context::stop`], as the address
     /// would prevent the actor being dropped due to too few strong addresses.
-    pub fn join(&self) -> impl Future<Output = ()> + Send + Unpin {
-        self.ref_counter.disconnect_notice()
-=======
-    /// Waits until this address becomes disconnected.
     pub fn join(&self) -> ActorJoinHandle {
         ActorJoinHandle(self.ref_counter.disconnect_notice())
     }
@@ -232,7 +227,6 @@
 
     fn poll(mut self: Pin<&mut Self>, cx: &mut Context<'_>) -> Poll<Self::Output> {
         self.0.poll_unpin(cx)
->>>>>>> ab753bc2
     }
 }
 
