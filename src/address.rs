//! An address to an actor is a way to send it a message. An address allows an actor to be sent any
//! kind of message that it can receive.

use crate::envelope::ReturningEnvelope;
use crate::refcount::{Either, RefCounter, Strong, Weak};
use crate::send_future::ResolveToHandlerReturn;
use crate::{inbox, Handler, KeepRunning, NameableSending, SendFuture};
use event_listener::EventListener;
use futures_core::Stream;
use futures_util::{future, FutureExt, StreamExt};
use std::cmp::Ordering;
use std::error::Error;
use std::fmt::{self, Debug, Display, Formatter};
use std::future::Future;
use std::hash::{Hash, Hasher};
use std::pin::Pin;
use std::task::{Context, Poll};

/// The actor is no longer running and disconnected from the sending address. For why this could
/// occur, see the [`Actor::stopping`](../trait.Actor.html#method.stopping) and
/// [`Actor::stopped`](../trait.Actor.html#method.stopped) methods.
#[derive(Clone, Eq, PartialEq, Debug)]
pub struct Disconnected;

impl Display for Disconnected {
    fn fmt(&self, f: &mut Formatter<'_>) -> fmt::Result {
        f.write_str("Actor address disconnected")
    }
}

impl Error for Disconnected {}

/// An `Address` is a reference to an actor through which [`Message`s](../trait.Message.html) can be
/// sent. It can be cloned to create more addresses to the same actor.
/// By default (i.e without specifying the second type parameter, `Rc`, to be
/// [weak](../refcount/struct.Weak.html)), `Address`es are strong. Therefore, when all `Address`es
/// are dropped, the actor will be stopped. In other words, any existing `Address`es will inhibit
/// the dropping of an actor. If this is undesirable, then a [`WeakAddress`](type.WeakAddress.html)
/// should be used instead. An address is created by calling the
/// [`Actor::create`](../trait.Actor.html#method.create) or
/// [`Context::run`](../struct.Context.html#method.run) methods, or by cloning another `Address`.
pub struct Address<A: 'static, Rc: RefCounter = Strong>(pub(crate) inbox::Sender<A, Rc>);

impl<A, Rc: RefCounter> Debug for Address<A, Rc> {
    fn fmt(&self, f: &mut Formatter<'_>) -> fmt::Result {
<<<<<<< HEAD
        f.debug_tuple("Address").field(&self.0).finish()
=======
        f.debug_struct(&format!("Address<{}>", std::any::type_name::<A>()))
            .field("connected", &self.is_connected())
            .field("ref_counter", &self.ref_counter)
            .finish()
>>>>>>> 434788e3
    }
}

/// A `WeakAddress` is a reference to an actor through which [`Message`s](../trait.Message.html) can be
/// sent. It can be cloned. Unlike [`Address`](struct.Address.html), a `WeakAddress` will not inhibit
/// the dropping of an actor. It is created by the [`Address::downgrade`](struct.Address.html#method.downgrade)
/// method.
pub type WeakAddress<A> = Address<A, Weak>;

/// Functions which apply only to strong addresses (the default kind).
impl<A> Address<A, Strong> {
    /// Create a weak address to the actor. Unlike with the strong variety of address (this kind),
    /// an actor will not be prevented from being dropped if only weak sinks, channels, and
    /// addresses exist.
    pub fn downgrade(&self) -> WeakAddress<A> {
        Address(self.0.downgrade())
    }
}

/// Functions which apply only to addresses which can either be strong or weak.
impl<A> Address<A, Either> {
    /// Converts this address into a weak address.
    pub fn downgrade(&self) -> WeakAddress<A> {
        Address(self.0.downgrade())
    }
}

/// Functions which apply to any kind of address, be they strong or weak.
impl<A, Rc: RefCounter> Address<A, Rc> {
    /// Returns whether the actors referred to by this address are running and accepting messages.
    ///
    /// ```rust
    /// # use xtra::prelude::*;
    /// # use std::time::Duration;
    /// # struct MyActor;
    /// # #[async_trait] impl Actor for MyActor {type Stop = (); async fn stopped(self) -> Self::Stop {} }
    /// struct Shutdown;
    ///
    /// #[async_trait]
    /// impl Handler<Shutdown> for MyActor {
    ///     type Return = ();
    ///
    ///     async fn handle(&mut self, _: Shutdown, ctx: &mut Context<Self>) {
    ///         ctx.stop_all();
    ///     }
    /// }
    ///
    /// # #[cfg(feature = "with-smol-1")]
    /// smol::block_on(async {
    ///     let addr = MyActor.create(None).spawn(&mut xtra::spawn::Smol::Global);
    ///     assert!(addr.is_connected());
    ///     addr.send(Shutdown).await;
    ///     smol::Timer::after(Duration::from_secs(1)).await; // Give it time to shut down
    ///     assert!(!addr.is_connected());
    /// })
    /// ```
    pub fn is_connected(&self) -> bool {
<<<<<<< HEAD
        self.0.is_connected()
=======
        !self.sink.is_disconnected() && self.ref_counter.is_connected()
>>>>>>> 434788e3
    }

    /// Returns the number of messages in the actor's mailbox.
    pub fn len(&self) -> usize {
        todo!("Len")
        //self.sink.len()
    }

    /// The total capacity of the actor's mailbox.
    pub fn capacity(&self) -> Option<usize> {
        self.0.capacity()
    }

    /// Returns whether the actor's mailbox is empty.
    pub fn is_empty(&self) -> bool {
        self.len() == 0
    }

    /// Convert this address into a generic address which can be weak or strong.
    pub fn as_either(&self) -> Address<A, Either> {
        Address(self.0.clone().into_either_rc())
    }

    /// Send a message to the actor.
    ///
    /// The actor must implement [`Handler<Message>`] for this to work.
    ///
    /// This function returns a [`Future`](SendFuture) that resolves to the [`Return`](crate::Handler::Return) value of the handler.
    /// The [`SendFuture`] will resolve to [`Err(Disconnected)`] in case the actor is stopped and not accepting messages.
    #[allow(clippy::type_complexity)]
    pub fn send<M>(
        &self,
        message: M,
    ) -> SendFuture<
        <A as Handler<M>>::Return,
        NameableSending<A, <A as Handler<M>>::Return, Rc>,
        ResolveToHandlerReturn,
    >
    where
        M: Send + 'static,
        A: Handler<M>,
    {
        let (envelope, rx) = ReturningEnvelope::<A, M, <A as Handler<M>>::Return>::new(message);
        let tx = self.0.send(Box::new(envelope));
        SendFuture::sending_named(tx, rx)
    }

    /// Attaches a stream to this actor such that all messages produced by it are forwarded to the
    /// actor. This could, for instance, be used to forward messages from a socket to the actor
    /// (after the messages have been appropriately `map`ped). This is a convenience method over
    /// explicitly forwarding a stream to this address and checking when to stop forwarding.
    ///
    /// Often, this should be spawned onto an executor to run in the background. **Do not await this
    /// inside of an actor** - this will cause it to await forever and never receive any messages.
    ///
    /// **Note:** if this stream's continuation should prevent the actor from being dropped, this
    /// method should be called on [`Address`](struct.Address.html). Otherwise, it should be called
    /// on [`WeakAddress`](type.WeakAddress.html).
    pub async fn attach_stream<S, M, K>(self, stream: S)
    where
        K: Into<KeepRunning> + Send,
        M: Send + 'static,
        A: Handler<M, Return = K>,
        S: Stream<Item = M> + Send,
    {
        let mut stopped = self.join();
        futures_util::pin_mut!(stream);

        loop {
            if let future::Either::Left((Some(m), _)) =
                future::select(&mut stream.next(), &mut stopped).await
            {
                let res = self.send(m); // Bound to make it Sync
                if matches!(res.await.map(Into::into), Ok(KeepRunning::Yes)) {
                    continue;
                }
            }
            break;
        }
    }

    /// Waits until this address becomes disconnected. Note that if this is called on a strong
    /// address, it will only ever trigger if the actor calls [`Context::stop`], as the address
    /// would prevent the actor being dropped due to too few strong addresses.
    pub fn join(&self) -> ActorJoinHandle {
        ActorJoinHandle(self.0.disconnect_notice())
    }

    /// Returns true if this address and the other address point to the same actor. This is
    /// distinct from the implementation of `PartialEq` as it ignores reference count type, which
    /// must be the same for `PartialEq` to return `true`.
    pub fn same_actor<Rc2: RefCounter>(&self, other: &Address<A, Rc2>) -> bool {
        self.0.inner_ptr() == other.0.inner_ptr()
    }
}

/// A future which will complete when the corresponding actor stops and its address becomes
/// disconnected.
#[must_use = "Futures do nothing unless polled"]
pub struct ActorJoinHandle(Option<EventListener>);

impl Future for ActorJoinHandle {
    type Output = ();

    fn poll(mut self: Pin<&mut Self>, cx: &mut Context<'_>) -> Poll<Self::Output> {
        match self.0.take() {
            Some(mut listener) => match listener.poll_unpin(cx) {
                Poll::Ready(()) => Poll::Ready(()),
                Poll::Pending => {
                    self.0 = Some(listener);
                    Poll::Pending
                }
            },
            None => Poll::Ready(()),
        }
    }
}

// Required because #[derive] adds an A: Clone bound
impl<A, Rc: RefCounter> Clone for Address<A, Rc> {
    fn clone(&self) -> Self {
        Address(self.0.clone())
    }
}

/// Determines whether this and the other message channel address the same actor mailbox **and**
/// they have reference count type equality. This means that this will only return true if
/// [`MessageChannel::same_actor`] returns true **and** if they both have weak or strong reference
/// counts. [`Either`](crate::refcount::Either) will compare as whichever reference count type
/// it wraps.
impl<A, Rc: RefCounter, Rc2: RefCounter> PartialEq<Address<A, Rc2>> for Address<A, Rc> {
    fn eq(&self, other: &Address<A, Rc2>) -> bool {
        (self.same_actor(other)) && (self.0.is_strong() == other.0.is_strong())
    }
}

impl<A, Rc: RefCounter> Eq for Address<A, Rc> {}

/// TODO(doc)
impl<A, Rc: RefCounter, Rc2: RefCounter> PartialOrd<Address<A, Rc2>> for Address<A, Rc> {
    fn partial_cmp(&self, other: &Address<A, Rc2>) -> Option<Ordering> {
        Some(match self.0.inner_ptr().cmp(&other.0.inner_ptr()) {
            Ordering::Equal => self.0.is_strong().cmp(&other.0.is_strong()),
            ord => ord,
        })
    }
}

impl<A, Rc: RefCounter> Ord for Address<A, Rc> {
    fn cmp(&self, other: &Self) -> Ordering {
        self.0.inner_ptr().cmp(&other.0.inner_ptr())
    }
}

impl<A, Rc: RefCounter> Hash for Address<A, Rc> {
    fn hash<H: Hasher>(&self, state: &mut H) {
        state.write_usize(self.0.inner_ptr() as *const _ as usize);
        state.write_u8(self.0.is_strong() as u8);
        state.finish();
    }
}<|MERGE_RESOLUTION|>--- conflicted
+++ resolved
@@ -43,14 +43,7 @@
 
 impl<A, Rc: RefCounter> Debug for Address<A, Rc> {
     fn fmt(&self, f: &mut Formatter<'_>) -> fmt::Result {
-<<<<<<< HEAD
         f.debug_tuple("Address").field(&self.0).finish()
-=======
-        f.debug_struct(&format!("Address<{}>", std::any::type_name::<A>()))
-            .field("connected", &self.is_connected())
-            .field("ref_counter", &self.ref_counter)
-            .finish()
->>>>>>> 434788e3
     }
 }
 
@@ -108,11 +101,7 @@
     /// })
     /// ```
     pub fn is_connected(&self) -> bool {
-<<<<<<< HEAD
         self.0.is_connected()
-=======
-        !self.sink.is_disconnected() && self.ref_counter.is_connected()
->>>>>>> 434788e3
     }
 
     /// Returns the number of messages in the actor's mailbox.
