--- conflicted
+++ resolved
@@ -9,11 +9,7 @@
 use std::task::{Context, Poll};
 
 use event_listener::EventListener;
-<<<<<<< HEAD
-use futures_core::FusedFuture;
-=======
-use futures_core::Stream;
->>>>>>> fa169de2
+use futures_core::{FusedFuture, Stream};
 use futures_sink::Sink;
 use futures_util::FutureExt;
 
@@ -21,23 +17,7 @@
 use crate::inbox::{PriorityMessageToOne, SentMessage};
 use crate::refcount::{Either, RefCounter, Strong, Weak};
 use crate::send_future::ResolveToHandlerReturn;
-<<<<<<< HEAD
-use crate::{inbox, BroadcastFuture, Handler, NameableSending, SendFuture};
-
-/// The actor is no longer running and disconnected from the sending address.
-#[derive(Clone, Eq, PartialEq, Debug)]
-pub struct Disconnected;
-
-impl Display for Disconnected {
-    fn fmt(&self, f: &mut Formatter<'_>) -> fmt::Result {
-        f.write_str("Actor address disconnected")
-    }
-}
-
-impl Error for Disconnected {}
-=======
-use crate::{inbox, BroadcastFuture, Error, Handler, KeepRunning, NameableSending, SendFuture};
->>>>>>> fa169de2
+use crate::{inbox, BroadcastFuture, Error, Handler, NameableSending, SendFuture};
 
 /// An [`Address`] is a reference to an actor through which messages can be
 /// sent. It can be cloned to create more addresses to the same actor.
@@ -224,7 +204,6 @@
     }
 
     /// Converts this address into a sink that can be used to send messages to the actor. These
-<<<<<<< HEAD
     /// messages will have default priority and will be handled in send order.
     ///
     /// When converting an [`Address`] into a [`Sink`], it is important to think about the address'
@@ -239,23 +218,16 @@
     ///
     /// Because [`Sink`]s do not return anything, this function is only available for messages with
     /// a [`Handler`] implementation that sets [`Return`](Handler::Return) to `()`.
-    pub fn into_sink<M>(self) -> impl Sink<M, Error = Disconnected> + Unpin
-=======
-    /// messages will have default priority and be handled in send order.
-    pub fn into_sink<M>(self) -> impl Sink<M, Error = Error>
->>>>>>> fa169de2
-    where
-        A: Handler<M, Return = ()>,
-        M: Send + 'static,
+    pub fn into_sink<M>(self) -> impl Sink<M, Error = Error> + Unpin
+        where
+            A: Handler<M, Return = ()>,
+            M: Send + 'static,
     {
-<<<<<<< HEAD
         use futures_util::*;
 
-        sink::unfold((), move |(), item| self.send(item))
-=======
-        futures_util::sink::unfold((), move |(), message| self.send(message))
->>>>>>> fa169de2
-    }
+        sink::unfold((), move |(), message| self.send(message))
+    }
+
 }
 
 /// A future which will complete when the corresponding actor stops and its address becomes
