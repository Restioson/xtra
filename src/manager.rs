use std::future::Future;

use crate::address::Address;
use crate::context::Context;
use crate::spawn::Spawner;
use crate::Actor;

/// A manager for the actor which handles incoming messages and stores the context. Its managing
/// loop can be started with [`ActorManager::run`].
<<<<<<< HEAD
pub struct ActorManager<A> {
    pub(crate) address: Address<A>,
    pub(crate) actor: A,
    pub(crate) ctx: Context<A>,
=======
pub struct ActorManager<A: Actor> {
    /// The address of the actor.
    pub address: Address<A>,
    /// The actor itself.
    pub actor: A,
    /// The context of the actor.
    pub ctx: Context<A>,
>>>>>>> bfda2ab7
}

impl<A: Actor<Stop = ()>> ActorManager<A> {
    /// Spawn the actor's main loop on the given runtime. This will allow it to handle messages.
    pub fn spawn<S: Spawner>(self, spawner: &mut S) -> Address<A> {
        let (addr, fut) = self.run();
        spawner.spawn(fut);
        addr
    }
}

impl<A: Actor> ActorManager<A> {
    /// Starts the manager loop, returning the actor's address and its manage future. This will
    /// start the actor and allow it to respond to messages.
    ///
    /// # Example
    ///
    /// ```no_run
    /// # use xtra::prelude::*;
    /// struct MyActor;
    /// # #[async_trait] impl Actor for MyActor {type Stop = (); async fn stopped(self) -> Self::Stop {} }
    ///
    /// smol::block_on(async {
    ///     let (addr, fut) = MyActor.create(None).run();
    ///     smol::spawn(fut).detach(); // Actually spawn the actor onto an executor
    /// });
    /// ```
    pub fn run(self) -> (Address<A>, impl Future<Output = A::Stop>) {
        (self.address, self.ctx.run(self.actor))
    }
}<|MERGE_RESOLUTION|>--- conflicted
+++ resolved
@@ -7,20 +7,13 @@
 
 /// A manager for the actor which handles incoming messages and stores the context. Its managing
 /// loop can be started with [`ActorManager::run`].
-<<<<<<< HEAD
 pub struct ActorManager<A> {
-    pub(crate) address: Address<A>,
-    pub(crate) actor: A,
-    pub(crate) ctx: Context<A>,
-=======
-pub struct ActorManager<A: Actor> {
     /// The address of the actor.
     pub address: Address<A>,
     /// The actor itself.
     pub actor: A,
     /// The context of the actor.
     pub ctx: Context<A>,
->>>>>>> bfda2ab7
 }
 
 impl<A: Actor<Stop = ()>> ActorManager<A> {
