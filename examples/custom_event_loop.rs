--- conflicted
+++ resolved
@@ -36,16 +36,8 @@
 
 #[tokio::main]
 async fn main() {
-<<<<<<< HEAD
-    let ActorManager {
-        address,
-        mut actor,
-        mut mailbox,
-    } = Counter::new().create(None);
-=======
-    let (address, mut ctx) = Context::new(None);
+    let (address, mut mailbox) = Mailbox::new(None);
     let mut actor = Counter::new();
->>>>>>> 100195d8
 
     tokio::spawn(async move {
         actor.started(&mut mailbox).await;
