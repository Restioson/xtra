use wasm_bindgen::{prelude::*, JsValue};

use xtra::prelude::*;
use xtra::spawn::WasmBindgen;

struct Echoer;

#[async_trait]
impl Actor for Echoer {
    type Stop = ();

<<<<<<< HEAD
    async fn stopped(self) {}
=======
    async fn stopped(self) -> Self::Stop {}
>>>>>>> 559e4714
}

struct Echo(String);

#[async_trait]
impl Handler<Echo> for Echoer {
    type Return = String;

    async fn handle(&mut self, echo: Echo, _ctx: &mut Context<Self>) -> String {
        echo.0
    }
}

#[wasm_bindgen]
pub async fn start() -> Result<(), JsValue> {
    let addr = Echoer.create(None).spawn(&mut WasmBindgen);
    let response = addr
        .send(Echo("hello world".to_string()))
        .await
        .expect("Echoer should not be dropped");

    assert_eq!(response, "hello world");

    Ok(())
}<|MERGE_RESOLUTION|>--- conflicted
+++ resolved
@@ -9,11 +9,7 @@
 impl Actor for Echoer {
     type Stop = ();
 
-<<<<<<< HEAD
-    async fn stopped(self) {}
-=======
     async fn stopped(self) -> Self::Stop {}
->>>>>>> 559e4714
 }
 
 struct Echo(String);
