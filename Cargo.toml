--- conflicted
+++ resolved
@@ -15,16 +15,9 @@
 [dependencies]
 async-trait = "0.1.36"
 catty = "0.1.4"
-<<<<<<< HEAD
-futures-core = { version = "0.3.5", default-features = false, features = ["alloc"] }
-futures-sink = { version = "0.3.5", default-features = false }
-futures-util = { version = "0.3.5", default-features = false, features = ["sink", "alloc"] }
-=======
-flume = { version = "0.10.13", default-features = false, features = ["async"] }
 futures-core = { version = "0.3.21", default-features = false, features = ["alloc"] }
 futures-sink = { version = "0.3.21", default-features = false }
 futures-util = { version = "0.3.21", default-features = false, features = ["sink", "alloc"] }
->>>>>>> ab753bc2
 pollster = "0.2"
 pin-project-lite = "0.2.9"
 event-listener = "2.4.0"
