[package]
name = "xtra"
version = "0.6.0"
description = "A tiny actor framework"
authors = ["Restioson <restiosondev@gmail.com>"]
edition = "2021"
license = "MPL-2.0"
repository = "https://github.com/Restioson/xtra"
documentation = "https://docs.rs/xtra"
readme = "README.md"
keywords = ["async", "actor", "futures", "xtra", "async-await"]
categories = ["asynchronous", "concurrency"]
rust-version = "1.60.0"

[dependencies]
async-trait = "0.1.56"
catty = "0.1.5"
futures-core = { version = "0.3.21", default-features = false, features = ["alloc"] }
futures-sink = { version = "0.3.21", default-features = false, optional = true }
futures-util = { version = "0.3.21", default-features = false, features = ["alloc"] }
pin-project-lite = "0.2.9"
event-listener = "2.4.0"
spin = { version = "0.9.3", default-features = false, features = ["spin_mutex"] }

async-std = { version = "1.0", features = ["unstable"], optional = true }
smol = { version = "1.1", optional = true }
tokio = { version = "1.0", features = ["rt", "time"], optional = true }
wasm-bindgen = { version = "0.2", optional = true, default-features = false }
wasm-bindgen-futures = { version = "0.4", optional = true, default-features = false }

# Feature `instrumentation`
tracing = { version = "0.1.35", optional = true, default-features = false }

macros = { package = "xtra-macros", path = "./macros", optional = true }

[dev-dependencies]
rand = "0.8"
smol = "1.1"
smol-potat = "1.1"
smol-timeout = "0.6"
waker-fn = "1.1"
criterion = { version = "0.3", features = ["async_tokio"] }
tokio = { version = "1.0", features = ["full"] }
async-std = { version = "1.0", features = ["attributes"] }
tracing = { version = "0.1.35", features = ["std"] }
tracing-subscriber = { version = "0.3.14", features = ["env-filter"] }

[features]
default = []
instrumentation = ["dep:tracing"]
async_std = ["dep:async-std"]
smol = ["dep:smol"]
tokio = ["dep:tokio"]
wasm_bindgen = ["dep:wasm-bindgen", "dep:wasm-bindgen-futures"]
sink = ["dep:futures-sink", "futures-util/sink"]

[[example]]
name = "basic_tokio"
required-features = ["tokio", "macros"]

[[example]]
name = "basic_async_std"
required-features = ["async_std", "macros"]

[[example]]
name = "basic_smol"
path = "examples/basic_smol.rs"
required-features = ["smol", "macros"]

[[example]]
name = "interleaved_messages"
required-features = ["smol", "macros"]

[[example]]
name = "message_stealing_multiple_actors"
required-features = ["smol", "macros"]

[[example]]
name = "crude_bench"
required-features = ["tokio", "macros"]

[[example]]
<<<<<<< HEAD
name = "global_spawner_ext"
required-features = ["smol", "macros"]

[[example]]
=======
>>>>>>> 89ac7bbe
name = "backpressure"
required-features = ["tokio", "macros"]

[[example]]
name = "address_sink"
required-features = ["tokio", "tokio/full", "sink", "macros"]

[[example]]
name = "send_interval"
required-features = ["tokio", "tokio/full", "macros"]

[[example]]
name = "scoped_actor_task"
<<<<<<< HEAD
required-features = ["tokio", "macros", "futures-util/default"]
=======
required-features = ["tokio"]
>>>>>>> 89ac7bbe

[[example]]
name = "custom_event_loop"
required-features = ["macros"]

[[test]]
name = "basic"
required-features = ["tokio", "macros"]

[[test]]
name = "public_api"
required-features = ["tokio", "macros"]

[[test]]
name = "instrumentation"
required-features = ["tokio", "instrumentation", "macros"]

[workspace]
members = ["examples/basic_wasm_bindgen", "macros", "macros-test"]

[package.metadata.docs.rs]
features = ["async_std", "smol", "tokio", "wasm_bindgen"]
rustdoc-args = ["--cfg", "docsrs"]

[[bench]]
name = "throughput"
harness = false<|MERGE_RESOLUTION|>--- conflicted
+++ resolved
@@ -80,13 +80,6 @@
 required-features = ["tokio", "macros"]
 
 [[example]]
-<<<<<<< HEAD
-name = "global_spawner_ext"
-required-features = ["smol", "macros"]
-
-[[example]]
-=======
->>>>>>> 89ac7bbe
 name = "backpressure"
 required-features = ["tokio", "macros"]
 
@@ -100,11 +93,7 @@
 
 [[example]]
 name = "scoped_actor_task"
-<<<<<<< HEAD
-required-features = ["tokio", "macros", "futures-util/default"]
-=======
-required-features = ["tokio"]
->>>>>>> 89ac7bbe
+required-features = ["tokio", "macros"]
 
 [[example]]
 name = "custom_event_loop"
