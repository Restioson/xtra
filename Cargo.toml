<<<<<<< HEAD
[package]
name = "xtra"
version = "0.6.0"
description = "A tiny actor framework"
authors = ["Restioson <restiosondev@gmail.com>"]
edition = "2021"
license = "MPL-2.0"
repository = "https://github.com/Restioson/xtra"
documentation = "https://docs.rs/xtra"
readme = "README.md"
keywords = ["async", "actor", "futures", "xtra", "async-await"]
categories = ["asynchronous", "concurrency"]
rust-version = "1.60.0"

[dependencies]
async-trait = "0.1.56"
catty = "0.1.5"
futures-core = "0.3.21" # alloc is the only default feature and we need it.
futures-sink = { version = "0.3.21", default-features = false, optional = true }
futures-util = { version = "0.3.21", default-features = false }
pin-project-lite = "0.2.9"
event-listener = "2.4.0"
spin = { version = "0.9.3", default-features = false, features = ["spin_mutex"] }

async-std = { version = "1.0", features = ["unstable"], optional = true }
smol = { version = "1.1", optional = true }
tokio = { version = "1.0", features = ["rt", "time"], optional = true }
wasm-bindgen = { version = "0.2", optional = true, default-features = false }
wasm-bindgen-futures = { version = "0.4", optional = true, default-features = false }

# Feature `instrumentation`
tracing = { version = "0.1.35", optional = true, default-features = false }

macros = { package = "xtra-macros", path = "./macros", optional = true }

[dev-dependencies]
rand = "0.8"
smol = "1.1"
smol-potat = "1.1"
smol-timeout = "0.6"
waker-fn = "1.1"
criterion = { version = "0.3", features = ["async_tokio"] }
tokio = { version = "1.0", features = ["full"] }
async-std = { version = "1.0", features = ["attributes"] }
tracing = { version = "0.1.35", features = ["std"] }
tracing-subscriber = { version = "0.3.14", features = ["env-filter"] }
futures-util = "0.3.21"

[features]
default = []
instrumentation = ["dep:tracing"]
async_std = ["dep:async-std"]
smol = ["dep:smol"]
tokio = ["dep:tokio"]
wasm_bindgen = ["dep:wasm-bindgen", "dep:wasm-bindgen-futures"]
sink = ["dep:futures-sink", "futures-util/sink"]

[[example]]
name = "basic_tokio"
required-features = ["tokio", "macros"]

[[example]]
name = "basic_async_std"
required-features = ["async_std", "macros"]

[[example]]
name = "basic_smol"
path = "examples/basic_smol.rs"
required-features = ["smol", "macros"]

[[example]]
name = "interleaved_messages"
required-features = ["smol", "macros"]

[[example]]
name = "message_stealing_multiple_actors"
required-features = ["smol", "macros"]

[[example]]
name = "crude_bench"
required-features = ["tokio", "macros"]

[[example]]
name = "backpressure"
required-features = ["tokio", "macros"]

[[example]]
name = "address_sink"
required-features = ["tokio", "tokio/full", "sink", "macros"]

[[example]]
name = "send_interval"
required-features = ["tokio", "tokio/full", "macros"]

[[example]]
name = "scoped_actor_task"
required-features = ["tokio", "macros"]

[[example]]
name = "custom_event_loop"
required-features = ["macros"]

[[example]]
name = "manual_actor_impl"
required-features = ["tokio"]

[[test]]
name = "basic"
required-features = ["tokio", "macros"]

[[test]]
name = "public_api"
required-features = ["tokio", "macros"]

[[test]]
name = "instrumentation"
required-features = ["tokio", "instrumentation", "macros"]

=======
>>>>>>> ca061b40
[workspace]
members = ["xtra/examples/basic_wasm_bindgen", "macros", "macros-test", "xtra"]<|MERGE_RESOLUTION|>--- conflicted
+++ resolved
@@ -1,123 +1,2 @@
-<<<<<<< HEAD
-[package]
-name = "xtra"
-version = "0.6.0"
-description = "A tiny actor framework"
-authors = ["Restioson <restiosondev@gmail.com>"]
-edition = "2021"
-license = "MPL-2.0"
-repository = "https://github.com/Restioson/xtra"
-documentation = "https://docs.rs/xtra"
-readme = "README.md"
-keywords = ["async", "actor", "futures", "xtra", "async-await"]
-categories = ["asynchronous", "concurrency"]
-rust-version = "1.60.0"
-
-[dependencies]
-async-trait = "0.1.56"
-catty = "0.1.5"
-futures-core = "0.3.21" # alloc is the only default feature and we need it.
-futures-sink = { version = "0.3.21", default-features = false, optional = true }
-futures-util = { version = "0.3.21", default-features = false }
-pin-project-lite = "0.2.9"
-event-listener = "2.4.0"
-spin = { version = "0.9.3", default-features = false, features = ["spin_mutex"] }
-
-async-std = { version = "1.0", features = ["unstable"], optional = true }
-smol = { version = "1.1", optional = true }
-tokio = { version = "1.0", features = ["rt", "time"], optional = true }
-wasm-bindgen = { version = "0.2", optional = true, default-features = false }
-wasm-bindgen-futures = { version = "0.4", optional = true, default-features = false }
-
-# Feature `instrumentation`
-tracing = { version = "0.1.35", optional = true, default-features = false }
-
-macros = { package = "xtra-macros", path = "./macros", optional = true }
-
-[dev-dependencies]
-rand = "0.8"
-smol = "1.1"
-smol-potat = "1.1"
-smol-timeout = "0.6"
-waker-fn = "1.1"
-criterion = { version = "0.3", features = ["async_tokio"] }
-tokio = { version = "1.0", features = ["full"] }
-async-std = { version = "1.0", features = ["attributes"] }
-tracing = { version = "0.1.35", features = ["std"] }
-tracing-subscriber = { version = "0.3.14", features = ["env-filter"] }
-futures-util = "0.3.21"
-
-[features]
-default = []
-instrumentation = ["dep:tracing"]
-async_std = ["dep:async-std"]
-smol = ["dep:smol"]
-tokio = ["dep:tokio"]
-wasm_bindgen = ["dep:wasm-bindgen", "dep:wasm-bindgen-futures"]
-sink = ["dep:futures-sink", "futures-util/sink"]
-
-[[example]]
-name = "basic_tokio"
-required-features = ["tokio", "macros"]
-
-[[example]]
-name = "basic_async_std"
-required-features = ["async_std", "macros"]
-
-[[example]]
-name = "basic_smol"
-path = "examples/basic_smol.rs"
-required-features = ["smol", "macros"]
-
-[[example]]
-name = "interleaved_messages"
-required-features = ["smol", "macros"]
-
-[[example]]
-name = "message_stealing_multiple_actors"
-required-features = ["smol", "macros"]
-
-[[example]]
-name = "crude_bench"
-required-features = ["tokio", "macros"]
-
-[[example]]
-name = "backpressure"
-required-features = ["tokio", "macros"]
-
-[[example]]
-name = "address_sink"
-required-features = ["tokio", "tokio/full", "sink", "macros"]
-
-[[example]]
-name = "send_interval"
-required-features = ["tokio", "tokio/full", "macros"]
-
-[[example]]
-name = "scoped_actor_task"
-required-features = ["tokio", "macros"]
-
-[[example]]
-name = "custom_event_loop"
-required-features = ["macros"]
-
-[[example]]
-name = "manual_actor_impl"
-required-features = ["tokio"]
-
-[[test]]
-name = "basic"
-required-features = ["tokio", "macros"]
-
-[[test]]
-name = "public_api"
-required-features = ["tokio", "macros"]
-
-[[test]]
-name = "instrumentation"
-required-features = ["tokio", "instrumentation", "macros"]
-
-=======
->>>>>>> ca061b40
 [workspace]
 members = ["xtra/examples/basic_wasm_bindgen", "macros", "macros-test", "xtra"]