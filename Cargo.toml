[package]
name = "xtra"
version = "0.6.0"
description = "A tiny actor framework"
authors = ["Restioson <restiosondev@gmail.com>"]
edition = "2018"
license = "MPL-2.0"
repository = "https://github.com/Restioson/xtra"
documentation = "https://docs.rs/xtra"
readme = "README.md"
keywords = ["async", "actor", "futures", "xtra", "async-await"]
categories = ["asynchronous", "concurrency"]

[dependencies]
async-trait = "0.1.36"
barrage = "0.2.1"
catty = "0.1.4"
flume = { version = "0.10.9", default-features = false, features = ["async"] }
futures-core = { version = "0.3.5", default-features = false, features = ["alloc"] }
futures-sink = { version = "0.3.5", default-features = false }
futures-util = { version = "0.3.5", default-features = false, features = ["sink"] }
pollster = "0.2"
event-listener = "2.4.0"

# Feature `timing`
futures-timer = { version = "3.0", optional = true, default-features = false }

# Feature `with-async_std-1`
async-std = { version = "1.0", features = ["unstable"], optional = true }

# Feature `with-smol-1`
smol = { version = "1.1", optional = true }

# Feature `with-tokio-1`
tokio = { version = "1.0", features = ["rt", "time"], optional = true }

# Feature `with-wasm_bindgen-0_2`
wasm-bindgen = { version = "0.2", optional = true, default-features = false }
wasm-bindgen-futures = { version = "0.4", optional = true, default-features = false }

# Feature `with-tracing-0_1`
tracing = { version = "0.1", optional = true, default-features = false }

[dev-dependencies]
rand = "0.8"
smol = "1.1"
smol-potat = "1.1"
smol-timeout = "0.6"
waker-fn = "1.1"
<<<<<<< HEAD
criterion = "0.3"
=======
criterion = { version = "0.3", features = ["async_smol"] }
tokio = { version = "1.0", features = ["macros"] }
>>>>>>> 500cdf66

[features]
default = ["timing"]
timing = ["futures-timer"]
with-async_std-1 = ["async-std"]
with-smol-1 = ["smol"]
with-tokio-1 = ["tokio"]
with-wasm_bindgen-0_2 = ["wasm-bindgen", "wasm-bindgen-futures"]
with-tracing-0_1 = ["tracing"]

[[example]]
name = "basic_tokio"
required-features = ["with-tokio-1", "tokio/full"]

[[example]]
name = "basic_async_std"
required-features = ["with-async_std-1", "async-std/attributes"]

[[example]]
name = "basic_smol"
path = "examples/basic_smol.rs"
required-features = ["with-smol-1"]

[[example]]
name = "interleaved_messages"
required-features = ["with-smol-1"]

[[example]]
name = "message_stealing"
required-features = ["with-smol-1"]

[[example]]
name = "crude_bench"
required-features = ["with-tokio-1", "tokio/full"]

[[example]]
name = "global_spawner_ext"
required-features = ["with-smol-1"]

[[test]]
name = "basic"
required-features = ["with-tokio-1"]

[workspace]
members = ["examples/basic_wasm_bindgen"]

[package.metadata.docs.rs]
features = ["with-async_std-1", "with-smol-1", "with-tokio-1", "with-wasm_bindgen-0_2"]

[[bench]]
name = "throughput"
harness = false<|MERGE_RESOLUTION|>--- conflicted
+++ resolved
@@ -47,12 +47,8 @@
 smol-potat = "1.1"
 smol-timeout = "0.6"
 waker-fn = "1.1"
-<<<<<<< HEAD
-criterion = "0.3"
-=======
 criterion = { version = "0.3", features = ["async_smol"] }
 tokio = { version = "1.0", features = ["macros"] }
->>>>>>> 500cdf66
 
 [features]
 default = ["timing"]
