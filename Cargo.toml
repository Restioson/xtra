[package]
name = "xtra"
version = "0.6.0"
description = "A tiny actor framework"
authors = ["Restioson <restiosondev@gmail.com>"]
edition = "2021"
license = "MPL-2.0"
repository = "https://github.com/Restioson/xtra"
documentation = "https://docs.rs/xtra"
readme = "README.md"
keywords = ["async", "actor", "futures", "xtra", "async-await"]
categories = ["asynchronous", "concurrency"]
rust-version = "1.60.0"

[dependencies]
async-trait = "0.1.56"
catty = "0.1.5"
futures-core = { version = "0.3.21", default-features = false, features = ["alloc"] }
futures-sink = { version = "0.3.21", default-features = false }
futures-util = { version = "0.3.21", default-features = false, features = ["sink", "alloc"] }
pin-project-lite = "0.2.9"
event-listener = "2.4.0"
spin = { version = "0.9.3", default-features = false, features = ["spin_mutex"] }

<<<<<<< HEAD
# Feature `timing`
futures-timer = { version = "3.0", optional = true, default-features = false }

=======
# Feature `with-async_std-1`
>>>>>>> f41f1532
async-std = { version = "1.0", features = ["unstable"], optional = true }
smol = { version = "1.1", optional = true }
tokio = { version = "1.0", features = ["rt", "time"], optional = true }
wasm-bindgen = { version = "0.2", optional = true, default-features = false }
wasm-bindgen-futures = { version = "0.4", optional = true, default-features = false }

# Feature `instrumentation`
tracing = { version = "0.1.35", optional = true, default-features = false }

[dev-dependencies]
rand = "0.8"
smol = "1.1"
smol-potat = "1.1"
smol-timeout = "0.6"
waker-fn = "1.1"
criterion = { version = "0.3", features = ["async_tokio"] }
tokio = { version = "1.0", features = ["full"] }
async-std = { version = "1.0", features = ["attributes"] }

[features]
<<<<<<< HEAD
default = ["timing"]
timing = ["futures-timer"]
instrumentation = ["dep:tracing"]
async_std = ["dep:async-std"]
smol = ["dep:smol"]
tokio = ["dep:tokio"]
wasm_bindgen = ["dep:wasm-bindgen", "dep:wasm-bindgen-futures"]
=======
default = []
instrumentation = ["tracing"]
with-async_std-1 = ["async-std"]
with-smol-1 = ["smol"]
with-tokio-1 = ["tokio"]
with-wasm_bindgen-0_2 = ["wasm-bindgen", "wasm-bindgen-futures"]
>>>>>>> f41f1532

[[example]]
name = "basic_tokio"
required-features = ["tokio"]

[[example]]
name = "basic_async_std"
required-features = ["async_std"]

[[example]]
name = "basic_smol"
path = "examples/basic_smol.rs"
required-features = ["smol"]

[[example]]
name = "interleaved_messages"
required-features = ["smol"]

[[example]]
name = "message_stealing_multiple_actors"
required-features = ["smol"]

[[example]]
name = "crude_bench"
required-features = ["tokio"]

[[example]]
name = "global_spawner_ext"
required-features = ["smol"]

[[example]]
name = "backpressure"
required-features = ["tokio"]

[[example]]
name = "address_sink"
required-features = ["tokio", "tokio/full"]

[[example]]
name = "send_interval"
required-features = ["tokio", "tokio/full"]

[[example]]
name = "scoped_actor_task"
required-features = ["tokio", "futures-util/default"]

[[example]]
name = "custom_event_loop"

[[test]]
name = "basic"
required-features = ["tokio"]

[workspace]
members = ["examples/basic_wasm_bindgen"]

[package.metadata.docs.rs]
features = ["async_std", "smol", "tokio", "wasm_bindgen"]
rustdoc-args = ["--cfg", "docsrs"]

[[bench]]
name = "throughput"
harness = false<|MERGE_RESOLUTION|>--- conflicted
+++ resolved
@@ -22,13 +22,6 @@
 event-listener = "2.4.0"
 spin = { version = "0.9.3", default-features = false, features = ["spin_mutex"] }
 
-<<<<<<< HEAD
-# Feature `timing`
-futures-timer = { version = "3.0", optional = true, default-features = false }
-
-=======
-# Feature `with-async_std-1`
->>>>>>> f41f1532
 async-std = { version = "1.0", features = ["unstable"], optional = true }
 smol = { version = "1.1", optional = true }
 tokio = { version = "1.0", features = ["rt", "time"], optional = true }
@@ -49,22 +42,12 @@
 async-std = { version = "1.0", features = ["attributes"] }
 
 [features]
-<<<<<<< HEAD
-default = ["timing"]
-timing = ["futures-timer"]
+default = []
 instrumentation = ["dep:tracing"]
 async_std = ["dep:async-std"]
 smol = ["dep:smol"]
 tokio = ["dep:tokio"]
 wasm_bindgen = ["dep:wasm-bindgen", "dep:wasm-bindgen-futures"]
-=======
-default = []
-instrumentation = ["tracing"]
-with-async_std-1 = ["async-std"]
-with-smol-1 = ["smol"]
-with-tokio-1 = ["tokio"]
-with-wasm_bindgen-0_2 = ["wasm-bindgen", "wasm-bindgen-futures"]
->>>>>>> f41f1532
 
 [[example]]
 name = "basic_tokio"
