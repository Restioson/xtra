[package]
name = "xtra"
version = "0.6.0"
description = "A tiny actor framework"
authors = ["Restioson <restiosondev@gmail.com>"]
edition = "2021"
license = "MPL-2.0"
repository = "https://github.com/Restioson/xtra"
documentation = "https://docs.rs/xtra"
readme = "README.md"
keywords = ["async", "actor", "futures", "xtra", "async-await"]
categories = ["asynchronous", "concurrency"]
rust-version = "1.56.0"

[dependencies]
async-trait = "0.1.36"
<<<<<<< HEAD
catty = "0.1.4"
=======
barrage = "0.2.2"
catty = "0.1.5"
flume = { version = "0.10.13", default-features = false, features = ["async"] }
>>>>>>> 9716d627
futures-core = { version = "0.3.21", default-features = false, features = ["alloc"] }
futures-sink = { version = "0.3.21", default-features = false }
futures-util = { version = "0.3.21", default-features = false, features = ["sink", "alloc"] }
pollster = "0.2"
pin-project-lite = "0.2.9"
event-listener = "2.4.0"
spin = { version = "0.9.3", default-features = false, features = ["spin_mutex"] }

# Feature `timing`
futures-timer = { version = "3.0", optional = true, default-features = false }

# Feature `with-async_std-1`
async-std = { version = "1.0", features = ["unstable"], optional = true }

# Feature `with-smol-1`
smol = { version = "1.1", optional = true }

# Feature `with-tokio-1`
tokio = { version = "1.0", features = ["rt", "time"], optional = true }

# Feature `with-wasm_bindgen-0_2`
wasm-bindgen = { version = "0.2", optional = true, default-features = false }
wasm-bindgen-futures = { version = "0.4", optional = true, default-features = false }

# Feature `with-tracing-0_1`
tracing = { version = "0.1", optional = true, default-features = false }

[dev-dependencies]
rand = "0.8"
smol = "1.1"
smol-potat = "1.1"
smol-timeout = "0.6"
waker-fn = "1.1"
criterion = { version = "0.3", features = ["async_tokio"] }
tokio = { version = "1.0", features = ["full"] }
async-std = { version = "1.0", features = ["attributes"] }

[features]
default = ["timing"]
timing = ["futures-timer"]
with-async_std-1 = ["async-std"]
with-smol-1 = ["smol"]
with-tokio-1 = ["tokio"]
with-wasm_bindgen-0_2 = ["wasm-bindgen", "wasm-bindgen-futures"]
with-tracing-0_1 = ["tracing"]

[profile.release]
debug = true

[[example]]
name = "basic_tokio"
required-features = ["with-tokio-1"]

[[example]]
name = "basic_async_std"
required-features = ["with-async_std-1"]

[[example]]
name = "basic_smol"
path = "examples/basic_smol.rs"
required-features = ["with-smol-1"]

[[example]]
name = "interleaved_messages"
required-features = ["with-smol-1"]

[[example]]
name = "message_stealing"
required-features = ["with-smol-1"]

[[example]]
name = "crude_bench"
required-features = ["with-tokio-1"]

[[example]]
name = "global_spawner_ext"
required-features = ["with-smol-1"]

[[example]]
name = "backpressure"
required-features = ["with-tokio-1"]

[[example]]
name = "address_is_sink"
required-features = ["with-tokio-1", "tokio/full"]

[[example]]
name = "send_interval"
required-features = ["with-tokio-1", "tokio/full"]

[[example]]
name = "scoped_actor_task"
required-features = ["with-tokio-1", "futures-util/default"]

[[test]]
name = "basic"
required-features = ["with-tokio-1"]

[workspace]
members = ["examples/basic_wasm_bindgen"]

[package.metadata.docs.rs]
features = ["with-async_std-1", "with-smol-1", "with-tokio-1", "with-wasm_bindgen-0_2"]

[[bench]]
name = "throughput"
harness = false<|MERGE_RESOLUTION|>--- conflicted
+++ resolved
@@ -14,13 +14,7 @@
 
 [dependencies]
 async-trait = "0.1.36"
-<<<<<<< HEAD
-catty = "0.1.4"
-=======
-barrage = "0.2.2"
 catty = "0.1.5"
-flume = { version = "0.10.13", default-features = false, features = ["async"] }
->>>>>>> 9716d627
 futures-core = { version = "0.3.21", default-features = false, features = ["alloc"] }
 futures-sink = { version = "0.3.21", default-features = false }
 futures-util = { version = "0.3.21", default-features = false, features = ["sink", "alloc"] }
@@ -66,9 +60,6 @@
 with-tokio-1 = ["tokio"]
 with-wasm_bindgen-0_2 = ["wasm-bindgen", "wasm-bindgen-futures"]
 with-tracing-0_1 = ["tracing"]
-
-[profile.release]
-debug = true
 
 [[example]]
 name = "basic_tokio"
