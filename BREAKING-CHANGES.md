# Breaking Changes by Version

## 0.6.0

- Sealed `RefCounter`, `MessageChannel`, and `MessageSink` traits
<<<<<<< HEAD
- `Context::notify_interval` and `Context::notify_after` are now subject to back-pressure, in case the address mailbox
  is full. These aren't API breaking but a semantic changes.
- `stopping` has been removed in favour of `stop_self` and `stop_all`. If logic to determine if the actor should stop
  must be executed, it should be done rather at the point of calling `stop_{self,all}`.
- Previously, `stop_all` would immediately disconnect the address. However, `stop_self` done on every actor would actually
  not do this in one case - if there were a free-floating (not executing an actor event loop) Context. This change brings
  `stop_all` in line with `stop_self`.
=======
- `AddressSink` no longer exists - `Address` now implements `Sink` directly for any handlers returning `()`.
- `Message` no longer exists - `Return` is now specified on the `Handler` trait itself.
- `Address` is no longer `Sync`, due to it implementing `AddressSink`. You should just be able to clone it and then send
  it, though.
>>>>>>> 3e624f51

## 0.5.0

- **The `SyncHandler` trait has been removed.** This simplifies the API and should not change the performance on stable.
    - *How to upgrade:* change all implementations of the `SyncHandler` trait to the normal `Handler` trait.
- **All `Actor` lifecycle messages are now async.** This allows to do more kinds of things in lifecycle methods,
  while adding no restrictions.
    - *How to upgrade:* add `async` to the function definition of all actor lifecycle methods, add `#[async_trait::async_trait]`
      to the `impl Actor` block.
- `Actor` now requires `Send` to implement. Previously, the trait itself did not, but using it did require `Send`.
    - *How to upgrade:* you probably never had a non-`Send` actor in the first place.
- The `{Weak}{Address|MessageChannel}::attach_stream` methods now require that the actor implements `Handler<M>` where 
  `M: Into<KeepRunning> + Send`. This is automatically implemented for `()`, returning `KeepRunning::Yes`. This allows
  the user more control over the future spawned by `attach_stream`, but is breaking if the message returned did not
  implement `Into<KeepRunning>`.
    - *How to upgrade:* implement `Into<KeepRunning>` for all message types used in `attach_stream`. To mimic previous
      behaviour, return `KeepRunning::Yes` in the implementation.
- `Address` and `WeakAddress` lost their `Sink` implementations. They can now be turned into `Sink`s by calling
  `.into_sink()`.
    - *How to upgrade:* convert any addresses to be used as sinks into sinks with `.into_sink()`, cloning where necessary.
- `{Address|MessageChannel}Ext` were removed in favour of inherent implementations,
    - *How to upgrade:* in most cases, this will not have broken anything. If it is directly imported, remove the import.
      If you need to be generic over weak and strong addresses, be generic over `Address<A, Rc>` where `Rc: RefCounter` for
      addresses and use `MessageChannel<M>` trait objects.
- `{Weak}MessageChannel` became traits rather than concrete types. In order to use them, simply cast an address to
  the correct trait object (e.g `&addr as &dyn MessageChannel<M>` or `Box::new(addr)`). The `into_channel` and `channel`
  methods were also removed.
    - *How to upgrade:* replace `{into_}channel` calls with casts to trait objects, and replace references to the old
      types with trait objects, boxed if necessary. If you were using the `Sink` implementations of these types, first
      create an `AddressSink` through `.into_sink()`, and then cast it to a `MessageSink` trait object.
- `Address::into_downgraded` was removed. This did nothing different to `downgrade`, except dropping the address after 
  the call.
    - *How to upgrade:* Simply call `Address::downgrade`, dropping the strong address afterwards if needed.
- Some types were moved out of the root crate and into modules.
    - *How to upgrade:* search for the type's name in the documentation and refer to it by its new path.
- `Actor::spawn` and `Actor::create` now take an`Option<usize>` for the mailbox size.
    - *How to upgrade:* choose a suitable size of mailbox for each spawn call, or pass `None` to give them unbounded
      mailboxes.
- Many context methods now return `Result<..., ActorShutdown>` to represent failures due to the actor having been shut
  down.

## 0.4.0

- The `stable` feature was removed. ~~In order to enable the nightly API, enable the new `nightly` feature.~~ *Edit: as
  of 0.5.0, the nightly API has been removed.*

## 0.3.0

- The default API of the `Handler` trait has now changed to an `async_trait` so that xtra can compile on stable.
    - *How to upgrade, alternative 1:* change the implementations by annotating the implementation with `#[async_trait]`,
      removing `Responder` and making `handle` an `async fn` which directly returns the message's result.
    - *How to upgrade, alternative 2:* if you want to avoid the extra box, you can disable the default `stable` feature
      in your `Cargo.toml` to keep the old API.

## 0.2.0

- Removal of the `with-runtime` feature
    - *How to upgrade:* you probably weren't using this anyway, but rather use `with-tokio-*` or `with-async_std-*`
    instead.
- `Address` methods were moved to `AddressExt` to accommodate new `Address` types
    - *How to upgrade:* add `use xtra::AddressExt` to wherever address methods are used (or, better yet, 
    `use xtra::prelude::*`)
- All `*_async` methods were removed. Asynchronous and synchronous messages now use the same method for everything.
    - *How to upgrade:* simply switch from the `[x]_async` method to the `[x]` method.
- `AsyncHandler` was renamed to `Handler`, and the old `Handler` to `SyncHandler`. Also, a `Handler` and `SyncHandler` implementation can no longer coexist.
    - *How to upgrade:* rename all `Handler` implementations to `SyncHandler`, and all `AsyncHandler` implementations to `Handler`.<|MERGE_RESOLUTION|>--- conflicted
+++ resolved
@@ -3,7 +3,10 @@
 ## 0.6.0
 
 - Sealed `RefCounter`, `MessageChannel`, and `MessageSink` traits
-<<<<<<< HEAD
+- `AddressSink` no longer exists - `Address` now implements `Sink` directly for any handlers returning `()`.
+- `Message` no longer exists - `Return` is now specified on the `Handler` trait itself.
+- `Address` is no longer `Sync`, due to it implementing `AddressSink`. You should just be able to clone it and then send
+  it, though.
 - `Context::notify_interval` and `Context::notify_after` are now subject to back-pressure, in case the address mailbox
   is full. These aren't API breaking but a semantic changes.
 - `stopping` has been removed in favour of `stop_self` and `stop_all`. If logic to determine if the actor should stop
@@ -11,12 +14,6 @@
 - Previously, `stop_all` would immediately disconnect the address. However, `stop_self` done on every actor would actually
   not do this in one case - if there were a free-floating (not executing an actor event loop) Context. This change brings
   `stop_all` in line with `stop_self`.
-=======
-- `AddressSink` no longer exists - `Address` now implements `Sink` directly for any handlers returning `()`.
-- `Message` no longer exists - `Return` is now specified on the `Handler` trait itself.
-- `Address` is no longer `Sync`, due to it implementing `AddressSink`. You should just be able to clone it and then send
-  it, though.
->>>>>>> 3e624f51
 
 ## 0.5.0
 
